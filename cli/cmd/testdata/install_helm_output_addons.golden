---
# Source: linkerd2/templates/namespace.yaml
---
###
### Linkerd Namespace
###
---
kind: Namespace
apiVersion: v1
metadata:
  name: linkerd
  annotations:
    linkerd.io/inject: disabled
  labels:
    linkerd.io/is-control-plane: "true"
    config.linkerd.io/admission-webhooks: disabled
    linkerd.io/control-plane-ns: linkerd
---
# Source: linkerd2/templates/identity-rbac.yaml
---
###
### Identity Controller Service RBAC
###
---
kind: ClusterRole
apiVersion: rbac.authorization.k8s.io/v1
metadata:
  name: linkerd-linkerd-identity
  labels:
    linkerd.io/control-plane-component: identity
    linkerd.io/control-plane-ns: linkerd
rules:
- apiGroups: ["authentication.k8s.io"]
  resources: ["tokenreviews"]
  verbs: ["create"]
- apiGroups: ["apps"]
  resources: ["deployments"]
  verbs: ["get"]
- apiGroups: [""]
  resources: ["events"]
  verbs: ["create", "patch"]
---
kind: ClusterRoleBinding
apiVersion: rbac.authorization.k8s.io/v1
metadata:
  name: linkerd-linkerd-identity
  labels:
    linkerd.io/control-plane-component: identity
    linkerd.io/control-plane-ns: linkerd
roleRef:
  apiGroup: rbac.authorization.k8s.io
  kind: ClusterRole
  name: linkerd-linkerd-identity
subjects:
- kind: ServiceAccount
  name: linkerd-identity
  namespace: linkerd
---
kind: ServiceAccount
apiVersion: v1
metadata:
  name: linkerd-identity
  namespace: linkerd
  labels:
    linkerd.io/control-plane-component: identity
    linkerd.io/control-plane-ns: linkerd
---
# Source: linkerd2/templates/destination-rbac.yaml
---
###
### Destination Controller Service
###
---
kind: ClusterRole
apiVersion: rbac.authorization.k8s.io/v1
metadata:
  name: linkerd-linkerd-destination
  labels:
    linkerd.io/control-plane-component: destination
    linkerd.io/control-plane-ns: linkerd
rules:
- apiGroups: ["apps"]
  resources: ["replicasets"]
  verbs: ["list", "get", "watch"]
- apiGroups: ["batch"]
  resources: ["jobs"]
  verbs: ["list", "get", "watch"]
- apiGroups: [""]
  resources: ["pods", "endpoints", "services"]
  verbs: ["list", "get", "watch"]
- apiGroups: ["linkerd.io"]
  resources: ["serviceprofiles"]
  verbs: ["list", "get", "watch"]
- apiGroups: ["split.smi-spec.io"]
  resources: ["trafficsplits"]
  verbs: ["list", "get", "watch"]
---
kind: ClusterRoleBinding
apiVersion: rbac.authorization.k8s.io/v1
metadata:
  name: linkerd-linkerd-destination
  labels:
    linkerd.io/control-plane-component: destination
    linkerd.io/control-plane-ns: linkerd
roleRef:
  apiGroup: rbac.authorization.k8s.io
  kind: ClusterRole
  name: linkerd-linkerd-destination
subjects:
- kind: ServiceAccount
  name: linkerd-destination
  namespace: linkerd
---
kind: ServiceAccount
apiVersion: v1
metadata:
  name: linkerd-destination
  namespace: linkerd
  labels:
    linkerd.io/control-plane-component: destination
    linkerd.io/control-plane-ns: linkerd
---
# Source: linkerd2/templates/heartbeat-rbac.yaml
---
###
### Heartbeat RBAC
###
---
apiVersion: rbac.authorization.k8s.io/v1
kind: Role
metadata:
  name: linkerd-heartbeat
  namespace: linkerd
  labels:
    linkerd.io/control-plane-ns: linkerd
rules:
- apiGroups: [""]
  resources: ["configmaps"]
  verbs: ["get"]
  resourceNames: ["linkerd-config"]
---
apiVersion: rbac.authorization.k8s.io/v1
kind: RoleBinding
metadata:
  name: linkerd-heartbeat
  namespace: linkerd
  labels:
    linkerd.io/control-plane-ns: linkerd
roleRef:
  kind: Role
  name: linkerd-heartbeat
  apiGroup: rbac.authorization.k8s.io
subjects:
- kind: ServiceAccount
  name: linkerd-heartbeat
  namespace: linkerd
---
kind: ServiceAccount
apiVersion: v1
metadata:
  name: linkerd-heartbeat
  namespace: linkerd
  labels:
    linkerd.io/control-plane-component: heartbeat
    linkerd.io/control-plane-ns: linkerd
---
# Source: linkerd2/templates/web-rbac.yaml
---
###
### Web RBAC
###
---
apiVersion: rbac.authorization.k8s.io/v1
kind: Role
metadata:
  name: linkerd-web
  namespace: linkerd
  labels:
    linkerd.io/control-plane-component: web
    linkerd.io/control-plane-ns: linkerd
rules:
- apiGroups: [""]
  resources: ["configmaps"]
  verbs: ["get"]
  resourceNames: ["linkerd-config"]
- apiGroups: [""]
  resources: ["namespaces", "configmaps"]
  verbs: ["get"]
- apiGroups: [""]
  resources: ["serviceaccounts", "pods"]
  verbs: ["list"]
- apiGroups: ["apps"]
  resources: ["replicasets"]
  verbs: ["list"]
---
apiVersion: rbac.authorization.k8s.io/v1
kind: RoleBinding
metadata:
  name: linkerd-web
  namespace: linkerd
  labels:
    linkerd.io/control-plane-component: web
    linkerd.io/control-plane-ns: linkerd
roleRef:
  kind: Role
  name: linkerd-web
  apiGroup: rbac.authorization.k8s.io
subjects:
- kind: ServiceAccount
  name: linkerd-web
  namespace: linkerd
---
apiVersion: rbac.authorization.k8s.io/v1
kind: ClusterRole
metadata:
  name: linkerd-linkerd-web-check
  labels:
    linkerd.io/control-plane-component: web
    linkerd.io/control-plane-ns: linkerd
rules:
- apiGroups: ["rbac.authorization.k8s.io"]
  resources: ["clusterroles", "clusterrolebindings"]
  verbs: ["list"]
- apiGroups: ["apiextensions.k8s.io"]
  resources: ["customresourcedefinitions"]
  verbs: ["list"]
- apiGroups: ["admissionregistration.k8s.io"]
  resources: ["mutatingwebhookconfigurations", "validatingwebhookconfigurations"]
  verbs: ["list"]
- apiGroups: ["policy"]
  resources: ["podsecuritypolicies"]
  verbs: ["list"]
- apiGroups: ["linkerd.io"]
  resources: ["serviceprofiles"]
  verbs: ["list"]
- apiGroups: ["apiregistration.k8s.io"]
  resources: ["apiservices"]
  verbs: ["get"]
---
apiVersion: rbac.authorization.k8s.io/v1
kind: ClusterRoleBinding
metadata:
  name: linkerd-linkerd-web-check
  labels:
    linkerd.io/control-plane-component: web
    linkerd.io/control-plane-ns: linkerd
roleRef:
  kind: ClusterRole
  name: linkerd-linkerd-web-check
  apiGroup: rbac.authorization.k8s.io
subjects:
- kind: ServiceAccount
  name: linkerd-web
  namespace: linkerd
---
kind: ClusterRoleBinding
apiVersion: rbac.authorization.k8s.io/v1
metadata:
  name: linkerd-linkerd-web-admin
  labels:
    linkerd.io/control-plane-component: web
    linkerd.io/control-plane-ns: linkerd
roleRef:
  apiGroup: rbac.authorization.k8s.io
  kind: ClusterRole
  name: linkerd-linkerd-tap-admin
subjects:
- kind: ServiceAccount
  name: linkerd-web
  namespace: linkerd
---
kind: ServiceAccount
apiVersion: v1
metadata:
  name: linkerd-web
  namespace: linkerd
  labels:
    linkerd.io/control-plane-component: web
    linkerd.io/control-plane-ns: linkerd
---
# Source: linkerd2/templates/serviceprofile-crd.yaml
---
###
### Service Profile CRD
###
---
apiVersion: apiextensions.k8s.io/v1beta1
kind: CustomResourceDefinition
metadata:
  name: serviceprofiles.linkerd.io
  annotations:
    linkerd.io/created-by: linkerd/helm linkerd-version
  labels:
    linkerd.io/control-plane-ns: linkerd
spec:
  group: linkerd.io
  versions:
  - name: v1alpha1
    served: true
    storage: false
  - name: v1alpha2
    served: true
    storage: true
  scope: Namespaced
  names:
    plural: serviceprofiles
    singular: serviceprofile
    kind: ServiceProfile
    shortNames:
    - sp
---
# Source: linkerd2/templates/trafficsplit-crd.yaml
---
###
### TrafficSplit CRD
### Copied from https://github.com/deislabs/smi-sdk-go/blob/cea7e1e9372304bbb6c74a3f6ca788d9eaa9cc58/crds/split.yaml
###
---
apiVersion: apiextensions.k8s.io/v1beta1
kind: CustomResourceDefinition
metadata:
  name: trafficsplits.split.smi-spec.io
  annotations:
    linkerd.io/created-by: linkerd/helm linkerd-version
  labels:
    linkerd.io/control-plane-ns: linkerd
spec:
  group: split.smi-spec.io
  version: v1alpha1
  scope: Namespaced
  names:
    kind: TrafficSplit
    shortNames:
      - ts
    plural: trafficsplits
    singular: trafficsplit
  additionalPrinterColumns:
  - name: Service
    type: string
    description: The apex service of this split.
    JSONPath: .spec.service
---
# Source: linkerd2/templates/proxy-injector-rbac.yaml
---
###
### Proxy Injector RBAC
###
---
kind: ClusterRole
apiVersion: rbac.authorization.k8s.io/v1
metadata:
  name: linkerd-linkerd-proxy-injector
  labels:
    linkerd.io/control-plane-component: proxy-injector
    linkerd.io/control-plane-ns: linkerd
rules:
- apiGroups: [""]
  resources: ["events"]
  verbs: ["create", "patch"]
- apiGroups: [""]
  resources: ["namespaces", "replicationcontrollers"]
  verbs: ["list", "get", "watch"]
- apiGroups: [""]
  resources: ["pods"]
  verbs: ["list", "watch"]
- apiGroups: ["extensions", "apps"]
  resources: ["deployments", "replicasets", "daemonsets", "statefulsets"]
  verbs: ["list", "get", "watch"]
- apiGroups: ["extensions", "batch"]
  resources: ["cronjobs", "jobs"]
  verbs: ["list", "get", "watch"]
---
kind: ClusterRoleBinding
apiVersion: rbac.authorization.k8s.io/v1
metadata:
  name: linkerd-linkerd-proxy-injector
  labels:
    linkerd.io/control-plane-component: proxy-injector
    linkerd.io/control-plane-ns: linkerd
subjects:
- kind: ServiceAccount
  name: linkerd-proxy-injector
  namespace: linkerd
  apiGroup: ""
roleRef:
  kind: ClusterRole
  name: linkerd-linkerd-proxy-injector
  apiGroup: rbac.authorization.k8s.io
---
kind: ServiceAccount
apiVersion: v1
metadata:
  name: linkerd-proxy-injector
  namespace: linkerd
  labels:
    linkerd.io/control-plane-component: proxy-injector
    linkerd.io/control-plane-ns: linkerd
---
kind: Secret
apiVersion: v1
metadata:
  name: linkerd-proxy-injector-tls
  namespace: linkerd
  labels:
    linkerd.io/control-plane-component: proxy-injector
    linkerd.io/control-plane-ns: linkerd
  annotations:
    linkerd.io/created-by: linkerd/helm linkerd-version
type: Opaque
data:
  crt.pem: dGVzdC1wcm94eS1pbmplY3Rvci1jcnQtcGVt
  key.pem: dGVzdC1wcm94eS1pbmplY3Rvci1rZXktcGVt
---
apiVersion: admissionregistration.k8s.io/v1beta1
kind: MutatingWebhookConfiguration
metadata:
  name: linkerd-proxy-injector-webhook-config
  labels:
    linkerd.io/control-plane-component: proxy-injector
    linkerd.io/control-plane-ns: linkerd
webhooks:
- name: linkerd-proxy-injector.linkerd.io
  namespaceSelector:
    matchExpressions:
    - key: config.linkerd.io/admission-webhooks
      operator: NotIn
      values:
      - disabled
  clientConfig:
    service:
      name: linkerd-proxy-injector
      namespace: linkerd
      path: "/"
    caBundle: dGVzdC1wcm94eS1pbmplY3Rvci1jYS1idW5kbGU=
  failurePolicy: Ignore
  rules:
  - operations: [ "CREATE" ]
    apiGroups: [""]
    apiVersions: ["v1"]
    resources: ["pods"]
  sideEffects: None
---
# Source: linkerd2/templates/sp-validator-rbac.yaml
---
###
### Service Profile Validator RBAC
###
---
kind: ClusterRole
apiVersion: rbac.authorization.k8s.io/v1
metadata:
  name: linkerd-linkerd-sp-validator
  labels:
    linkerd.io/control-plane-component: sp-validator
    linkerd.io/control-plane-ns: linkerd
rules:
- apiGroups: [""]
  resources: ["pods"]
  verbs: ["list"]
---
kind: ClusterRoleBinding
apiVersion: rbac.authorization.k8s.io/v1
metadata:
  name: linkerd-linkerd-sp-validator
  labels:
    linkerd.io/control-plane-component: sp-validator
    linkerd.io/control-plane-ns: linkerd
subjects:
- kind: ServiceAccount
  name: linkerd-sp-validator
  namespace: linkerd
  apiGroup: ""
roleRef:
  kind: ClusterRole
  name: linkerd-linkerd-sp-validator
  apiGroup: rbac.authorization.k8s.io
---
kind: ServiceAccount
apiVersion: v1
metadata:
  name: linkerd-sp-validator
  namespace: linkerd
  labels:
    linkerd.io/control-plane-component: sp-validator
    linkerd.io/control-plane-ns: linkerd
---
kind: Secret
apiVersion: v1
metadata:
  name: linkerd-sp-validator-tls
  namespace: linkerd
  labels:
    linkerd.io/control-plane-component: sp-validator
    linkerd.io/control-plane-ns: linkerd
  annotations:
    linkerd.io/created-by: linkerd/helm linkerd-version
type: Opaque
data:
  crt.pem: dGVzdC1wcm9maWxlLXZhbGlkYXRvci1jcnQtcGVt
  key.pem: dGVzdC1wcm9maWxlLXZhbGlkYXRvci1rZXktcGVt
---
apiVersion: admissionregistration.k8s.io/v1beta1
kind: ValidatingWebhookConfiguration
metadata:
  name: linkerd-sp-validator-webhook-config
  labels:
    linkerd.io/control-plane-component: sp-validator
    linkerd.io/control-plane-ns: linkerd
webhooks:
- name: linkerd-sp-validator.linkerd.io
  namespaceSelector:
    matchExpressions:
    - key: config.linkerd.io/admission-webhooks
      operator: NotIn
      values:
      - disabled
  clientConfig:
    service:
      name: linkerd-sp-validator
      namespace: linkerd
      path: "/"
    caBundle: dGVzdC1wcm9maWxlLXZhbGlkYXRvci1jYS1idW5kbGU=
  failurePolicy: Ignore
  rules:
  - operations: [ "CREATE" , "UPDATE" ]
    apiGroups: ["linkerd.io"]
    apiVersions: ["v1alpha1", "v1alpha2"]
    resources: ["serviceprofiles"]
  sideEffects: None
---
# Source: linkerd2/templates/tap-rbac.yaml
---
###
### Tap RBAC
###
---
kind: ClusterRole
apiVersion: rbac.authorization.k8s.io/v1
metadata:
  name: linkerd-linkerd-tap
  labels:
    linkerd.io/control-plane-component: tap
    linkerd.io/control-plane-ns: linkerd
rules:
- apiGroups: [""]
  resources: ["pods", "services", "replicationcontrollers", "namespaces", "nodes"]
  verbs: ["list", "get", "watch"]
- apiGroups: ["extensions", "apps"]
  resources: ["daemonsets", "deployments", "replicasets", "statefulsets"]
  verbs: ["list", "get", "watch"]
- apiGroups: ["extensions", "batch"]
  resources: ["cronjobs", "jobs"]
  verbs: ["list" , "get", "watch"]
---
kind: ClusterRole
apiVersion: rbac.authorization.k8s.io/v1
metadata:
  name: linkerd-linkerd-tap-admin
  labels:
    linkerd.io/control-plane-component: tap
    linkerd.io/control-plane-ns: linkerd
rules:
- apiGroups: ["tap.linkerd.io"]
  resources: ["*"]
  verbs: ["watch"]
---
kind: ClusterRoleBinding
apiVersion: rbac.authorization.k8s.io/v1
metadata:
  name: linkerd-linkerd-tap
  labels:
    linkerd.io/control-plane-component: tap
    linkerd.io/control-plane-ns: linkerd
roleRef:
  apiGroup: rbac.authorization.k8s.io
  kind: ClusterRole
  name: linkerd-linkerd-tap
subjects:
- kind: ServiceAccount
  name: linkerd-tap
  namespace: linkerd
---
apiVersion: rbac.authorization.k8s.io/v1
kind: ClusterRoleBinding
metadata:
  name: linkerd-linkerd-tap-auth-delegator
  labels:
    linkerd.io/control-plane-component: tap
    linkerd.io/control-plane-ns: linkerd
roleRef:
  apiGroup: rbac.authorization.k8s.io
  kind: ClusterRole
  name: system:auth-delegator
subjects:
- kind: ServiceAccount
  name: linkerd-tap
  namespace: linkerd
---
kind: ServiceAccount
apiVersion: v1
metadata:
  name: linkerd-tap
  namespace: linkerd
  labels:
    linkerd.io/control-plane-component: tap
    linkerd.io/control-plane-ns: linkerd
---
apiVersion: rbac.authorization.k8s.io/v1
kind: RoleBinding
metadata:
  name: linkerd-linkerd-tap-auth-reader
  namespace: kube-system
  labels:
    linkerd.io/control-plane-component: tap
    linkerd.io/control-plane-ns: linkerd
roleRef:
  apiGroup: rbac.authorization.k8s.io
  kind: Role
  name: extension-apiserver-authentication-reader
subjects:
- kind: ServiceAccount
  name: linkerd-tap
  namespace: linkerd
---
kind: Secret
apiVersion: v1
metadata:
  name: linkerd-tap-tls
  namespace: linkerd
  labels:
    linkerd.io/control-plane-component: tap
    linkerd.io/control-plane-ns: linkerd
  annotations:
    linkerd.io/created-by: linkerd/helm linkerd-version
type: Opaque
data:
  crt.pem: dGVzdC10YXAtY3J0LXBlbQ==
  key.pem: dGVzdC10YXAta2V5LXBlbQ==
---
apiVersion: apiregistration.k8s.io/v1
kind: APIService
metadata:
  name: v1alpha1.tap.linkerd.io
  labels:
    linkerd.io/control-plane-component: tap
    linkerd.io/control-plane-ns: linkerd
spec:
  group: tap.linkerd.io
  version: v1alpha1
  groupPriorityMinimum: 1000
  versionPriority: 100
  service:
    name: linkerd-tap
    namespace: linkerd
  caBundle: dGVzdC10YXAtY2EtYnVuZGxl
---
# Source: linkerd2/templates/psp.yaml
---
###
### Control Plane PSP
###
---
apiVersion: policy/v1beta1
kind: PodSecurityPolicy
metadata:
  name: linkerd-linkerd-control-plane
  labels:
    linkerd.io/control-plane-ns: linkerd
spec:
  allowPrivilegeEscalation: false
  readOnlyRootFilesystem: true
  allowedCapabilities:
  - NET_ADMIN
  - NET_RAW
  requiredDropCapabilities:
  - ALL
  hostNetwork: false
  hostIPC: false
  hostPID: false
  seLinux:
    rule: RunAsAny
  runAsUser:
    rule: RunAsAny
  supplementalGroups:
    rule: MustRunAs
    ranges:
    - min: 1
      max: 65535
  fsGroup:
    rule: MustRunAs
    ranges:
    - min: 1
      max: 65535
  volumes:
  - configMap
  - emptyDir
  - secret
  - projected
  - downwardAPI
  - persistentVolumeClaim
---
apiVersion: rbac.authorization.k8s.io/v1
kind: Role
metadata:
  name: linkerd-psp
  namespace: linkerd
  labels:
    linkerd.io/control-plane-ns: linkerd
rules:
- apiGroups: ['policy', 'extensions']
  resources: ['podsecuritypolicies']
  verbs: ['use']
  resourceNames:
  - linkerd-linkerd-control-plane
---
apiVersion: rbac.authorization.k8s.io/v1
kind: RoleBinding
metadata:
  name: linkerd-psp
  namespace: linkerd
  labels:
    linkerd.io/control-plane-ns: linkerd
roleRef:
  kind: Role
  name: linkerd-psp
  apiGroup: rbac.authorization.k8s.io
subjects:
- kind: ServiceAccount
  name: linkerd-controller
  namespace: linkerd
- kind: ServiceAccount
  name: linkerd-destination
  namespace: linkerd
- kind: ServiceAccount
  name: linkerd-grafana
  namespace: linkerd
- kind: ServiceAccount
  name: linkerd-heartbeat
  namespace: linkerd
- kind: ServiceAccount
  name: linkerd-identity
  namespace: linkerd
- kind: ServiceAccount
  name: linkerd-prometheus
  namespace: linkerd
- kind: ServiceAccount
  name: linkerd-proxy-injector
  namespace: linkerd
- kind: ServiceAccount
  name: linkerd-sp-validator
  namespace: linkerd
- kind: ServiceAccount
  name: linkerd-tap
  namespace: linkerd
- kind: ServiceAccount
  name: linkerd-web
  namespace: linkerd
---
# Source: linkerd2/templates/smi-metrics-rbac.yaml

---
# Source: linkerd2/templates/config.yaml
---
kind: ConfigMap
apiVersion: v1
metadata:
  name: linkerd-config
  namespace: linkerd
  labels:
    linkerd.io/control-plane-component: controller
    linkerd.io/control-plane-ns: linkerd
  annotations:
    linkerd.io/created-by: linkerd/helm linkerd-version
data:
  global: |
    {
      "linkerdNamespace": "linkerd",
      "cniEnabled": false,
      "version": "linkerd-version",
      "identityContext":{
        "trustDomain": "test.trust.domain",
        "trustAnchorsPem": "test-trust-anchor",
        "issuanceLifetime": "86400s",
        "clockSkewAllowance": "20s",
        "scheme": "linkerd.io/tls"
      },
      "autoInjectContext": null,
      "omitWebhookSideEffects": false,
      "clusterDomain": "cluster.local",
      "enableEndpointSlices": "false"
    }
  proxy: |
    {
      "proxyImage":{
        "imageName":"gcr.io/linkerd-io/proxy",
        "pullPolicy":"IfNotPresent"
      },
      "proxyInitImage":{
        "imageName":"gcr.io/linkerd-io/proxy-init",
        "pullPolicy":"IfNotPresent"
      },
      "controlPort":{
        "port": 4190
      },
      "ignoreInboundPorts":[{"portRange":"222"}],
      "ignoreOutboundPorts":[{"portRange":"111"}],
      "inboundPort":{
        "port": 4143
      },
      "adminPort":{
        "port": 4191
      },
      "outboundPort":{
        "port": 4140
      },
      "resource":{
        "requestCpu": "",
        "limitCpu": "",
        "requestMemory": "",
        "limitMemory": ""
      },
      "proxyUid": 2102,
      "logLevel":{
        "level": "warn,linkerd=info"
      },
      "logFormat": "plain",
      "disableExternalProfiles": true,
      "proxyVersion": "test-proxy-version",
      "proxyInitImageVersion": "test-proxy-init-version",
      "debugImage":{
        "imageName":"gcr.io/linkerd-io/debug",
        "pullPolicy":"IfNotPresent"
      },
      "debugImageVersion": "test-debug-version",
      "destinationGetNetworks": "10.0.0.0/8,172.16.0.0/12,192.168.0.0/16",
      "outboundConnectTimeout": "1000ms",
      "inboundConnectTimeout": "100ms"
    }
  install: |
    {
      "cliVersion":"linkerd-version",
      "flags":[]
    }
---
# Source: linkerd2/templates/identity.yaml
---
###
### Identity Controller Service
###
---
kind: Secret
apiVersion: v1
metadata:
  name: linkerd-identity-issuer
  namespace: linkerd
  labels:
    linkerd.io/control-plane-component: identity
    linkerd.io/control-plane-ns: linkerd
  annotations:
    linkerd.io/created-by: linkerd/helm linkerd-version
    linkerd.io/identity-issuer-expiry: Jul 30 17:21:14 2020
data:
  crt.pem: dGVzdC1jcnQtcGVt
  key.pem: dGVzdC1rZXktcGVt
---
kind: Service
apiVersion: v1
metadata:
  name: linkerd-identity
  namespace: linkerd
  labels:
    linkerd.io/control-plane-component: identity
    linkerd.io/control-plane-ns: linkerd
  annotations:
    linkerd.io/created-by: linkerd/helm linkerd-version
spec:
  type: ClusterIP
  selector:
    linkerd.io/control-plane-component: identity
  ports:
  - name: grpc
    port: 8080
    targetPort: 8080
---
apiVersion: apps/v1
kind: Deployment
metadata:
  annotations:
    linkerd.io/created-by: linkerd/helm linkerd-version
  labels:
    app.kubernetes.io/name: identity
    app.kubernetes.io/part-of: Linkerd
    app.kubernetes.io/version: linkerd-version
    linkerd.io/control-plane-component: identity
    linkerd.io/control-plane-ns: linkerd
  name: linkerd-identity
  namespace: linkerd
spec:
  replicas: 
  selector:
    matchLabels:
      linkerd.io/control-plane-component: identity
      linkerd.io/control-plane-ns: linkerd
      linkerd.io/proxy-deployment: linkerd-identity
  template:
    metadata:
      annotations:
        linkerd.io/created-by: linkerd/helm linkerd-version
        linkerd.io/identity-mode: default
        linkerd.io/proxy-version: test-proxy-version
      labels:
        linkerd.io/control-plane-component: identity
        linkerd.io/control-plane-ns: linkerd
        linkerd.io/workload-ns: linkerd
        linkerd.io/proxy-deployment: linkerd-identity
    spec:
      nodeSelector:
        beta.kubernetes.io/os: linux
      containers:
      - args:
        - identity
        - -log-level=info
        image: :linkerd-version
        imagePullPolicy: IfNotPresent
        livenessProbe:
          httpGet:
            path: /ping
            port: 9990
          initialDelaySeconds: 10
        name: identity
        ports:
        - containerPort: 8080
          name: grpc
        - containerPort: 9990
          name: admin-http
        readinessProbe:
          failureThreshold: 7
          httpGet:
            path: /ready
            port: 9990
        securityContext:
          runAsUser: 
        volumeMounts:
        - mountPath: /var/run/linkerd/config
          name: config
        - mountPath: /var/run/linkerd/identity/issuer
          name: identity-issuer
      - env:
        - name: LINKERD2_PROXY_LOG
          value: warn,linkerd=info
        - name: LINKERD2_PROXY_LOG_FORMAT
          value: plain
        - name: LINKERD2_PROXY_DESTINATION_SVC_ADDR
          value: linkerd-dst.linkerd.svc.cluster.local:8086
        - name: LINKERD2_PROXY_DESTINATION_GET_NETWORKS
          value: "10.0.0.0/8,172.16.0.0/12,192.168.0.0/16"
        - name: LINKERD2_PROXY_INBOUND_CONNECT_TIMEOUT
          value: "100ms"
        - name: LINKERD2_PROXY_OUTBOUND_CONNECT_TIMEOUT
          value: "1000ms"
        - name: LINKERD2_PROXY_CONTROL_LISTEN_ADDR
          value: 0.0.0.0:4190
        - name: LINKERD2_PROXY_ADMIN_LISTEN_ADDR
          value: 0.0.0.0:4191
        - name: LINKERD2_PROXY_OUTBOUND_LISTEN_ADDR
          value: 127.0.0.1:4140
        - name: LINKERD2_PROXY_INBOUND_LISTEN_ADDR
          value: 0.0.0.0:4143
        - name: LINKERD2_PROXY_DESTINATION_GET_SUFFIXES
          value: svc.cluster.local.
        - name: LINKERD2_PROXY_DESTINATION_PROFILE_SUFFIXES
          value: svc.cluster.local.
        - name: LINKERD2_PROXY_INBOUND_ACCEPT_KEEPALIVE
          value: 10000ms
        - name: LINKERD2_PROXY_OUTBOUND_CONNECT_KEEPALIVE
          value: 10000ms
        - name: _pod_ns
          valueFrom:
            fieldRef:
              fieldPath: metadata.namespace
        - name: _pod_nodeName
          valueFrom:
             fieldRef:
              fieldPath: spec.nodeName
        - name: LINKERD2_PROXY_DESTINATION_CONTEXT
          value: |
            {"ns":"$(_pod_ns)", "nodeName":"$(_pod_nodeName)"}
        - name: LINKERD2_PROXY_IDENTITY_DIR
          value: /var/run/linkerd/identity/end-entity
        - name: LINKERD2_PROXY_IDENTITY_TRUST_ANCHORS
          value: |
            test-trust-anchor
        - name: LINKERD2_PROXY_IDENTITY_TOKEN_FILE
          value: /var/run/secrets/kubernetes.io/serviceaccount/token
        - name: LINKERD2_PROXY_IDENTITY_SVC_ADDR
          value: localhost.:8080
        - name: _pod_sa
          valueFrom:
            fieldRef:
              fieldPath: spec.serviceAccountName
        - name: _l5d_ns
          value: linkerd
        - name: _l5d_trustdomain
          value: test.trust.domain
        - name: LINKERD2_PROXY_IDENTITY_LOCAL_NAME
          value: $(_pod_sa).$(_pod_ns).serviceaccount.identity.$(_l5d_ns).$(_l5d_trustdomain)
        - name: LINKERD2_PROXY_IDENTITY_SVC_NAME
          value: linkerd-identity.$(_l5d_ns).serviceaccount.identity.$(_l5d_ns).$(_l5d_trustdomain)
        - name: LINKERD2_PROXY_DESTINATION_SVC_NAME
          value: linkerd-destination.$(_l5d_ns).serviceaccount.identity.$(_l5d_ns).$(_l5d_trustdomain)
        - name: LINKERD2_PROXY_TAP_SVC_NAME
          value: linkerd-tap.$(_l5d_ns).serviceaccount.identity.$(_l5d_ns).$(_l5d_trustdomain)
        image: gcr.io/linkerd-io/proxy:test-proxy-version
        imagePullPolicy: IfNotPresent
        livenessProbe:
          httpGet:
            path: /live
            port: 4191
          initialDelaySeconds: 10
        name: linkerd-proxy
        ports:
        - containerPort: 4143
          name: linkerd-proxy
        - containerPort: 4191
          name: linkerd-admin
        readinessProbe:
          httpGet:
            path: /ready
            port: 4191
          initialDelaySeconds: 2
        resources:
        securityContext:
          allowPrivilegeEscalation: false
          readOnlyRootFilesystem: true
          runAsUser: 2102
        terminationMessagePolicy: FallbackToLogsOnError
        volumeMounts:
        - mountPath: /var/run/linkerd/identity/end-entity
          name: linkerd-identity-end-entity
      initContainers:
      - args:
        - --incoming-proxy-port
        - "4143"
        - --outgoing-proxy-port
        - "4140"
        - --proxy-uid
        - "2102"
        - --inbound-ports-to-ignore
        - 4190,4191,222
        - --outbound-ports-to-ignore
        - 443,111
        image: gcr.io/linkerd-io/proxy-init:test-proxy-init-version
        imagePullPolicy: IfNotPresent
        name: linkerd-init
        resources:
          limits:
            cpu: "100m"
            memory: "50Mi"
          requests:
            cpu: "10m"
            memory: "10Mi"
        securityContext:
          allowPrivilegeEscalation: false
          capabilities:
            add:
            - NET_ADMIN
            - NET_RAW
          privileged: false
          readOnlyRootFilesystem: true
          runAsNonRoot: false
          runAsUser: 0
        terminationMessagePolicy: FallbackToLogsOnError
        volumeMounts:
        - mountPath: /run
          name: linkerd-proxy-init-xtables-lock
      serviceAccountName: linkerd-identity
      volumes:
      - configMap:
          name: linkerd-config
        name: config
      - name: identity-issuer
        secret:
          secretName: linkerd-identity-issuer
      - emptyDir: {}
        name: linkerd-proxy-init-xtables-lock
      - emptyDir:
          medium: Memory
        name: linkerd-identity-end-entity
---
# Source: linkerd2/templates/destination.yaml
---
###
### Destination Controller Service
###
---
kind: Service
apiVersion: v1
metadata:
  name: linkerd-dst
  namespace: linkerd
  labels:
    linkerd.io/control-plane-component: destination
    linkerd.io/control-plane-ns: linkerd
  annotations:
    linkerd.io/created-by: linkerd/helm linkerd-version
spec:
  type: ClusterIP
  selector:
    linkerd.io/control-plane-component: destination
  ports:
  - name: grpc
    port: 8086
    targetPort: 8086
---
apiVersion: apps/v1
kind: Deployment
metadata:
  annotations:
    linkerd.io/created-by: linkerd/helm linkerd-version
  labels:
    app.kubernetes.io/name: destination
    app.kubernetes.io/part-of: Linkerd
    app.kubernetes.io/version: linkerd-version
    linkerd.io/control-plane-component: destination
    linkerd.io/control-plane-ns: linkerd
  name: linkerd-destination
  namespace: linkerd
spec:
  replicas: 
  selector:
    matchLabels:
      linkerd.io/control-plane-component: destination
      linkerd.io/control-plane-ns: linkerd
      linkerd.io/proxy-deployment: linkerd-destination
  template:
    metadata:
      annotations:
        linkerd.io/created-by: linkerd/helm linkerd-version
        linkerd.io/identity-mode: default
        linkerd.io/proxy-version: test-proxy-version
      labels:
        linkerd.io/control-plane-component: destination
        linkerd.io/control-plane-ns: linkerd
        linkerd.io/workload-ns: linkerd
        linkerd.io/proxy-deployment: linkerd-destination
    spec:
      nodeSelector:
        beta.kubernetes.io/os: linux
      containers:
      - args:
        - destination
        - -addr=:8086
        - -controller-namespace=linkerd
        - -enable-h2-upgrade=true
        - -log-level=info
        image: :linkerd-version
        imagePullPolicy: IfNotPresent
        livenessProbe:
          httpGet:
            path: /ping
            port: 9996
          initialDelaySeconds: 10
        name: destination
        ports:
        - containerPort: 8086
          name: grpc
        - containerPort: 9996
          name: admin-http
        readinessProbe:
          failureThreshold: 7
          httpGet:
            path: /ready
            port: 9996
        securityContext:
          runAsUser: 
        volumeMounts:
        - mountPath: /var/run/linkerd/config
          name: config
      - env:
        - name: LINKERD2_PROXY_LOG
          value: warn,linkerd=info
        - name: LINKERD2_PROXY_LOG_FORMAT
          value: plain
        - name: LINKERD2_PROXY_DESTINATION_SVC_ADDR
          value: localhost.:8086
        - name: LINKERD2_PROXY_DESTINATION_GET_NETWORKS
          value: "10.0.0.0/8,172.16.0.0/12,192.168.0.0/16"
        - name: LINKERD2_PROXY_INBOUND_CONNECT_TIMEOUT
          value: "100ms"
        - name: LINKERD2_PROXY_OUTBOUND_CONNECT_TIMEOUT
          value: "1000ms"
        - name: LINKERD2_PROXY_CONTROL_LISTEN_ADDR
          value: 0.0.0.0:4190
        - name: LINKERD2_PROXY_ADMIN_LISTEN_ADDR
          value: 0.0.0.0:4191
        - name: LINKERD2_PROXY_OUTBOUND_LISTEN_ADDR
          value: 127.0.0.1:4140
        - name: LINKERD2_PROXY_INBOUND_LISTEN_ADDR
          value: 0.0.0.0:4143
        - name: LINKERD2_PROXY_DESTINATION_GET_SUFFIXES
          value: svc.cluster.local.
        - name: LINKERD2_PROXY_DESTINATION_PROFILE_SUFFIXES
          value: svc.cluster.local.
        - name: LINKERD2_PROXY_INBOUND_ACCEPT_KEEPALIVE
          value: 10000ms
        - name: LINKERD2_PROXY_OUTBOUND_CONNECT_KEEPALIVE
          value: 10000ms
        - name: _pod_ns
          valueFrom:
            fieldRef:
              fieldPath: metadata.namespace
        - name: _pod_nodeName
          valueFrom:
             fieldRef:
              fieldPath: spec.nodeName
        - name: LINKERD2_PROXY_DESTINATION_CONTEXT
          value: |
            {"ns":"$(_pod_ns)", "nodeName":"$(_pod_nodeName)"}
        - name: LINKERD2_PROXY_IDENTITY_DIR
          value: /var/run/linkerd/identity/end-entity
        - name: LINKERD2_PROXY_IDENTITY_TRUST_ANCHORS
          value: |
            test-trust-anchor
        - name: LINKERD2_PROXY_IDENTITY_TOKEN_FILE
          value: /var/run/secrets/kubernetes.io/serviceaccount/token
        - name: LINKERD2_PROXY_IDENTITY_SVC_ADDR
          value: linkerd-identity.linkerd.svc.cluster.local:8080
        - name: _pod_sa
          valueFrom:
            fieldRef:
              fieldPath: spec.serviceAccountName
        - name: _l5d_ns
          value: linkerd
        - name: _l5d_trustdomain
          value: test.trust.domain
        - name: LINKERD2_PROXY_IDENTITY_LOCAL_NAME
          value: $(_pod_sa).$(_pod_ns).serviceaccount.identity.$(_l5d_ns).$(_l5d_trustdomain)
        - name: LINKERD2_PROXY_IDENTITY_SVC_NAME
          value: linkerd-identity.$(_l5d_ns).serviceaccount.identity.$(_l5d_ns).$(_l5d_trustdomain)
        - name: LINKERD2_PROXY_DESTINATION_SVC_NAME
          value: linkerd-destination.$(_l5d_ns).serviceaccount.identity.$(_l5d_ns).$(_l5d_trustdomain)
        - name: LINKERD2_PROXY_TAP_SVC_NAME
          value: linkerd-tap.$(_l5d_ns).serviceaccount.identity.$(_l5d_ns).$(_l5d_trustdomain)
        image: gcr.io/linkerd-io/proxy:test-proxy-version
        imagePullPolicy: IfNotPresent
        livenessProbe:
          httpGet:
            path: /live
            port: 4191
          initialDelaySeconds: 10
        name: linkerd-proxy
        ports:
        - containerPort: 4143
          name: linkerd-proxy
        - containerPort: 4191
          name: linkerd-admin
        readinessProbe:
          httpGet:
            path: /ready
            port: 4191
          initialDelaySeconds: 2
        resources:
        securityContext:
          allowPrivilegeEscalation: false
          readOnlyRootFilesystem: true
          runAsUser: 2102
        terminationMessagePolicy: FallbackToLogsOnError
        volumeMounts:
        - mountPath: /var/run/linkerd/identity/end-entity
          name: linkerd-identity-end-entity
      initContainers:
      - args:
        - --incoming-proxy-port
        - "4143"
        - --outgoing-proxy-port
        - "4140"
        - --proxy-uid
        - "2102"
        - --inbound-ports-to-ignore
        - 4190,4191,222
        - --outbound-ports-to-ignore
        - 443,111
        image: gcr.io/linkerd-io/proxy-init:test-proxy-init-version
        imagePullPolicy: IfNotPresent
        name: linkerd-init
        resources:
          limits:
            cpu: "100m"
            memory: "50Mi"
          requests:
            cpu: "10m"
            memory: "10Mi"
        securityContext:
          allowPrivilegeEscalation: false
          capabilities:
            add:
            - NET_ADMIN
            - NET_RAW
          privileged: false
          readOnlyRootFilesystem: true
          runAsNonRoot: false
          runAsUser: 0
        terminationMessagePolicy: FallbackToLogsOnError
        volumeMounts:
        - mountPath: /run
          name: linkerd-proxy-init-xtables-lock
      serviceAccountName: linkerd-destination
      volumes:
      - configMap:
          name: linkerd-config
        name: config
      - emptyDir: {}
        name: linkerd-proxy-init-xtables-lock
      - emptyDir:
          medium: Memory
        name: linkerd-identity-end-entity
---
# Source: linkerd2/templates/heartbeat.yaml
---
###
### Heartbeat
###
---
apiVersion: batch/v1beta1
kind: CronJob
metadata:
  name: linkerd-heartbeat
  namespace: linkerd
  labels:
    app.kubernetes.io/name: heartbeat
    app.kubernetes.io/part-of: Linkerd
    app.kubernetes.io/version: linkerd-version
    linkerd.io/control-plane-component: heartbeat
    linkerd.io/control-plane-ns: linkerd
  annotations:
    linkerd.io/created-by: linkerd/helm linkerd-version
spec:
  schedule: "0 0 * * *"
  successfulJobsHistoryLimit: 0
  jobTemplate:
    spec:
      template:
        metadata:
          labels:
            linkerd.io/control-plane-component: heartbeat
            linkerd.io/workload-ns: linkerd
          annotations:
            linkerd.io/created-by: linkerd/helm linkerd-version
        spec:
          nodeSelector:
            beta.kubernetes.io/os: linux
          serviceAccountName: linkerd-heartbeat
          restartPolicy: Never
          containers:
          - name: heartbeat
            image: :linkerd-version
            imagePullPolicy: IfNotPresent
            args:
            - "heartbeat"
            - "-controller-namespace=linkerd"
            - "-log-level=info"
            - "-prometheus-url=http://linkerd-prometheus.linkerd.svc.cluster.local:9090"
            securityContext:
              runAsUser: 
---
# Source: linkerd2/templates/web.yaml
---
###
### Web
###
---
kind: Service
apiVersion: v1
metadata:
  name: linkerd-web
  namespace: linkerd
  labels:
    linkerd.io/control-plane-component: web
    linkerd.io/control-plane-ns: linkerd
  annotations:
    linkerd.io/created-by: linkerd/helm linkerd-version
spec:
  type: ClusterIP
  selector:
    linkerd.io/control-plane-component: web
  ports:
  - name: http
    port: 8084
    targetPort: 8084
  - name: admin-http
    port: 9994
    targetPort: 9994
---
apiVersion: apps/v1
kind: Deployment
metadata:
  annotations:
    linkerd.io/created-by: linkerd/helm linkerd-version
  labels:
    app.kubernetes.io/name: web
    app.kubernetes.io/part-of: Linkerd
    app.kubernetes.io/version: linkerd-version
    linkerd.io/control-plane-component: web
    linkerd.io/control-plane-ns: linkerd
  name: linkerd-web
  namespace: linkerd
spec:
  replicas: 1
  selector:
    matchLabels:
      linkerd.io/control-plane-component: web
      linkerd.io/control-plane-ns: linkerd
      linkerd.io/proxy-deployment: linkerd-web
  template:
    metadata:
      annotations:
        linkerd.io/created-by: linkerd/helm linkerd-version
        linkerd.io/identity-mode: default
        linkerd.io/proxy-version: test-proxy-version
      labels:
        linkerd.io/control-plane-component: web
        linkerd.io/control-plane-ns: linkerd
        linkerd.io/workload-ns: linkerd
        linkerd.io/proxy-deployment: linkerd-web
    spec:
      nodeSelector:
        beta.kubernetes.io/os: linux
      containers:
      - args:
        - -api-addr=linkerd-controller-api.linkerd.svc.cluster.local:8085
        - -grafana-addr=linkerd-grafana.linkerd.svc.cluster.local:3000
        - -jaeger-addr=linkerd-jaeger.linkerd.svc.cluster.local:16686
        - -controller-namespace=linkerd
        - -log-level=info
        - -enforced-host=^(localhost|127\.0\.0\.1|linkerd-web\.linkerd\.svc\.cluster\.local|linkerd-web\.linkerd\.svc|\[::1\])(:\d+)?$
        image: gcr.io/linkerd-io/web:linkerd-version
        imagePullPolicy: IfNotPresent
        livenessProbe:
          httpGet:
            path: /ping
            port: 9994
          initialDelaySeconds: 10
        name: web
        ports:
        - containerPort: 8084
          name: http
        - containerPort: 9994
          name: admin-http
        readinessProbe:
          failureThreshold: 7
          httpGet:
            path: /ready
            port: 9994
        securityContext:
          runAsUser: 
        volumeMounts:
        - mountPath: /var/run/linkerd/config
          name: config
      - env:
        - name: LINKERD2_PROXY_LOG
          value: warn,linkerd=info
        - name: LINKERD2_PROXY_LOG_FORMAT
          value: plain
        - name: LINKERD2_PROXY_DESTINATION_SVC_ADDR
          value: linkerd-dst.linkerd.svc.cluster.local:8086
        - name: LINKERD2_PROXY_DESTINATION_GET_NETWORKS
          value: "10.0.0.0/8,172.16.0.0/12,192.168.0.0/16"
        - name: LINKERD2_PROXY_INBOUND_CONNECT_TIMEOUT
          value: "100ms"
        - name: LINKERD2_PROXY_OUTBOUND_CONNECT_TIMEOUT
          value: "1000ms"
        - name: LINKERD2_PROXY_CONTROL_LISTEN_ADDR
          value: 0.0.0.0:4190
        - name: LINKERD2_PROXY_ADMIN_LISTEN_ADDR
          value: 0.0.0.0:4191
        - name: LINKERD2_PROXY_OUTBOUND_LISTEN_ADDR
          value: 127.0.0.1:4140
        - name: LINKERD2_PROXY_INBOUND_LISTEN_ADDR
          value: 0.0.0.0:4143
        - name: LINKERD2_PROXY_DESTINATION_GET_SUFFIXES
          value: svc.cluster.local.
        - name: LINKERD2_PROXY_DESTINATION_PROFILE_SUFFIXES
          value: svc.cluster.local.
        - name: LINKERD2_PROXY_INBOUND_ACCEPT_KEEPALIVE
          value: 10000ms
        - name: LINKERD2_PROXY_OUTBOUND_CONNECT_KEEPALIVE
          value: 10000ms
        - name: _pod_ns
          valueFrom:
            fieldRef:
              fieldPath: metadata.namespace
        - name: _pod_nodeName
          valueFrom:
             fieldRef:
              fieldPath: spec.nodeName
        - name: LINKERD2_PROXY_DESTINATION_CONTEXT
          value: |
            {"ns":"$(_pod_ns)", "nodeName":"$(_pod_nodeName)"}
        - name: LINKERD2_PROXY_IDENTITY_DIR
          value: /var/run/linkerd/identity/end-entity
        - name: LINKERD2_PROXY_IDENTITY_TRUST_ANCHORS
          value: |
            test-trust-anchor
        - name: LINKERD2_PROXY_IDENTITY_TOKEN_FILE
          value: /var/run/secrets/kubernetes.io/serviceaccount/token
        - name: LINKERD2_PROXY_IDENTITY_SVC_ADDR
          value: linkerd-identity.linkerd.svc.cluster.local:8080
        - name: _pod_sa
          valueFrom:
            fieldRef:
              fieldPath: spec.serviceAccountName
        - name: _l5d_ns
          value: linkerd
        - name: _l5d_trustdomain
          value: test.trust.domain
        - name: LINKERD2_PROXY_IDENTITY_LOCAL_NAME
          value: $(_pod_sa).$(_pod_ns).serviceaccount.identity.$(_l5d_ns).$(_l5d_trustdomain)
        - name: LINKERD2_PROXY_IDENTITY_SVC_NAME
          value: linkerd-identity.$(_l5d_ns).serviceaccount.identity.$(_l5d_ns).$(_l5d_trustdomain)
        - name: LINKERD2_PROXY_DESTINATION_SVC_NAME
          value: linkerd-destination.$(_l5d_ns).serviceaccount.identity.$(_l5d_ns).$(_l5d_trustdomain)
        - name: LINKERD2_PROXY_TAP_SVC_NAME
          value: linkerd-tap.$(_l5d_ns).serviceaccount.identity.$(_l5d_ns).$(_l5d_trustdomain)
        image: gcr.io/linkerd-io/proxy:test-proxy-version
        imagePullPolicy: IfNotPresent
        livenessProbe:
          httpGet:
            path: /live
            port: 4191
          initialDelaySeconds: 10
        name: linkerd-proxy
        ports:
        - containerPort: 4143
          name: linkerd-proxy
        - containerPort: 4191
          name: linkerd-admin
        readinessProbe:
          httpGet:
            path: /ready
            port: 4191
          initialDelaySeconds: 2
        resources:
        securityContext:
          allowPrivilegeEscalation: false
          readOnlyRootFilesystem: true
          runAsUser: 2102
        terminationMessagePolicy: FallbackToLogsOnError
        volumeMounts:
        - mountPath: /var/run/linkerd/identity/end-entity
          name: linkerd-identity-end-entity
      initContainers:
      - args:
        - --incoming-proxy-port
        - "4143"
        - --outgoing-proxy-port
        - "4140"
        - --proxy-uid
        - "2102"
        - --inbound-ports-to-ignore
        - 4190,4191,222
        - --outbound-ports-to-ignore
        - 443,111
        image: gcr.io/linkerd-io/proxy-init:test-proxy-init-version
        imagePullPolicy: IfNotPresent
        name: linkerd-init
        resources:
          limits:
            cpu: "100m"
            memory: "50Mi"
          requests:
            cpu: "10m"
            memory: "10Mi"
        securityContext:
          allowPrivilegeEscalation: false
          capabilities:
            add:
            - NET_ADMIN
            - NET_RAW
          privileged: false
          readOnlyRootFilesystem: true
          runAsNonRoot: false
          runAsUser: 0
        terminationMessagePolicy: FallbackToLogsOnError
        volumeMounts:
        - mountPath: /run
          name: linkerd-proxy-init-xtables-lock
      serviceAccountName: linkerd-web
      volumes:
      - configMap:
          name: linkerd-config
        name: config
      - emptyDir: {}
        name: linkerd-proxy-init-xtables-lock
      - emptyDir:
          medium: Memory
        name: linkerd-identity-end-entity
---
# Source: linkerd2/templates/proxy-injector.yaml
---
###
### Proxy Injector
###
---
apiVersion: apps/v1
kind: Deployment
metadata:
  annotations:
    linkerd.io/created-by: linkerd/helm linkerd-version
  labels:
    app.kubernetes.io/name: proxy-injector
    app.kubernetes.io/part-of: Linkerd
    app.kubernetes.io/version: linkerd-version
    linkerd.io/control-plane-component: proxy-injector
    linkerd.io/control-plane-ns: linkerd
  name: linkerd-proxy-injector
  namespace: linkerd
spec:
  replicas: 
  selector:
    matchLabels:
      linkerd.io/control-plane-component: proxy-injector
  template:
    metadata:
      annotations:
        linkerd.io/helm-release-version: "0"
        linkerd.io/created-by: linkerd/helm linkerd-version
        linkerd.io/identity-mode: default
        linkerd.io/proxy-version: test-proxy-version
      labels:
        linkerd.io/control-plane-component: proxy-injector
        linkerd.io/control-plane-ns: linkerd
        linkerd.io/workload-ns: linkerd
        linkerd.io/proxy-deployment: linkerd-proxy-injector
    spec:
      nodeSelector:
        beta.kubernetes.io/os: linux
      containers:
      - args:
        - proxy-injector
        - -log-level=info
        image: :linkerd-version
        imagePullPolicy: IfNotPresent
        livenessProbe:
          httpGet:
            path: /ping
            port: 9995
          initialDelaySeconds: 10
        name: proxy-injector
        ports:
        - containerPort: 8443
          name: proxy-injector
        - containerPort: 9995
          name: admin-http
        readinessProbe:
          failureThreshold: 7
          httpGet:
            path: /ready
            port: 9995
        securityContext:
          runAsUser: 
        volumeMounts:
        - mountPath: /var/run/linkerd/config
          name: config
        - mountPath: /var/run/linkerd/tls
          name: tls
          readOnly: true
      - env:
        - name: LINKERD2_PROXY_LOG
          value: warn,linkerd=info
        - name: LINKERD2_PROXY_LOG_FORMAT
          value: plain
        - name: LINKERD2_PROXY_DESTINATION_SVC_ADDR
          value: linkerd-dst.linkerd.svc.cluster.local:8086
        - name: LINKERD2_PROXY_DESTINATION_GET_NETWORKS
          value: "10.0.0.0/8,172.16.0.0/12,192.168.0.0/16"
        - name: LINKERD2_PROXY_INBOUND_CONNECT_TIMEOUT
          value: "100ms"
        - name: LINKERD2_PROXY_OUTBOUND_CONNECT_TIMEOUT
          value: "1000ms"
        - name: LINKERD2_PROXY_CONTROL_LISTEN_ADDR
          value: 0.0.0.0:4190
        - name: LINKERD2_PROXY_ADMIN_LISTEN_ADDR
          value: 0.0.0.0:4191
        - name: LINKERD2_PROXY_OUTBOUND_LISTEN_ADDR
          value: 127.0.0.1:4140
        - name: LINKERD2_PROXY_INBOUND_LISTEN_ADDR
          value: 0.0.0.0:4143
        - name: LINKERD2_PROXY_DESTINATION_GET_SUFFIXES
          value: svc.cluster.local.
        - name: LINKERD2_PROXY_DESTINATION_PROFILE_SUFFIXES
          value: svc.cluster.local.
        - name: LINKERD2_PROXY_INBOUND_ACCEPT_KEEPALIVE
          value: 10000ms
        - name: LINKERD2_PROXY_OUTBOUND_CONNECT_KEEPALIVE
          value: 10000ms
        - name: _pod_ns
          valueFrom:
            fieldRef:
              fieldPath: metadata.namespace
        - name: _pod_nodeName
          valueFrom:
             fieldRef:
              fieldPath: spec.nodeName
        - name: LINKERD2_PROXY_DESTINATION_CONTEXT
          value: |
            {"ns":"$(_pod_ns)", "nodeName":"$(_pod_nodeName)"}
        - name: LINKERD2_PROXY_IDENTITY_DIR
          value: /var/run/linkerd/identity/end-entity
        - name: LINKERD2_PROXY_IDENTITY_TRUST_ANCHORS
          value: |
            test-trust-anchor
        - name: LINKERD2_PROXY_IDENTITY_TOKEN_FILE
          value: /var/run/secrets/kubernetes.io/serviceaccount/token
        - name: LINKERD2_PROXY_IDENTITY_SVC_ADDR
          value: linkerd-identity.linkerd.svc.cluster.local:8080
        - name: _pod_sa
          valueFrom:
            fieldRef:
              fieldPath: spec.serviceAccountName
        - name: _l5d_ns
          value: linkerd
        - name: _l5d_trustdomain
          value: test.trust.domain
        - name: LINKERD2_PROXY_IDENTITY_LOCAL_NAME
          value: $(_pod_sa).$(_pod_ns).serviceaccount.identity.$(_l5d_ns).$(_l5d_trustdomain)
        - name: LINKERD2_PROXY_IDENTITY_SVC_NAME
          value: linkerd-identity.$(_l5d_ns).serviceaccount.identity.$(_l5d_ns).$(_l5d_trustdomain)
        - name: LINKERD2_PROXY_DESTINATION_SVC_NAME
          value: linkerd-destination.$(_l5d_ns).serviceaccount.identity.$(_l5d_ns).$(_l5d_trustdomain)
        - name: LINKERD2_PROXY_TAP_SVC_NAME
          value: linkerd-tap.$(_l5d_ns).serviceaccount.identity.$(_l5d_ns).$(_l5d_trustdomain)
        image: gcr.io/linkerd-io/proxy:test-proxy-version
        imagePullPolicy: IfNotPresent
        livenessProbe:
          httpGet:
            path: /live
            port: 4191
          initialDelaySeconds: 10
        name: linkerd-proxy
        ports:
        - containerPort: 4143
          name: linkerd-proxy
        - containerPort: 4191
          name: linkerd-admin
        readinessProbe:
          httpGet:
            path: /ready
            port: 4191
          initialDelaySeconds: 2
        resources:
        securityContext:
          allowPrivilegeEscalation: false
          readOnlyRootFilesystem: true
          runAsUser: 2102
        terminationMessagePolicy: FallbackToLogsOnError
        volumeMounts:
        - mountPath: /var/run/linkerd/identity/end-entity
          name: linkerd-identity-end-entity
      initContainers:
      - args:
        - --incoming-proxy-port
        - "4143"
        - --outgoing-proxy-port
        - "4140"
        - --proxy-uid
        - "2102"
        - --inbound-ports-to-ignore
        - 4190,4191,222
        - --outbound-ports-to-ignore
        - 443,111
        image: gcr.io/linkerd-io/proxy-init:test-proxy-init-version
        imagePullPolicy: IfNotPresent
        name: linkerd-init
        resources:
          limits:
            cpu: "100m"
            memory: "50Mi"
          requests:
            cpu: "10m"
            memory: "10Mi"
        securityContext:
          allowPrivilegeEscalation: false
          capabilities:
            add:
            - NET_ADMIN
            - NET_RAW
          privileged: false
          readOnlyRootFilesystem: true
          runAsNonRoot: false
          runAsUser: 0
        terminationMessagePolicy: FallbackToLogsOnError
        volumeMounts:
        - mountPath: /run
          name: linkerd-proxy-init-xtables-lock
      serviceAccountName: linkerd-proxy-injector
      volumes:
      - configMap:
          name: linkerd-config
        name: config
      - name: tls
        secret:
          secretName: linkerd-proxy-injector-tls
      - emptyDir: {}
        name: linkerd-proxy-init-xtables-lock
      - emptyDir:
          medium: Memory
        name: linkerd-identity-end-entity
---
kind: Service
apiVersion: v1
metadata:
  name: linkerd-proxy-injector
  namespace: linkerd
  labels:
    linkerd.io/control-plane-component: proxy-injector
    linkerd.io/control-plane-ns: linkerd
  annotations:
    linkerd.io/created-by: linkerd/helm linkerd-version
spec:
  type: ClusterIP
  selector:
    linkerd.io/control-plane-component: proxy-injector
  ports:
  - name: proxy-injector
    port: 443
    targetPort: proxy-injector
---
# Source: linkerd2/templates/sp-validator.yaml
---
###
### Service Profile Validator
###
---
kind: Service
apiVersion: v1
metadata:
  name: linkerd-sp-validator
  namespace: linkerd
  labels:
    linkerd.io/control-plane-component: sp-validator
    linkerd.io/control-plane-ns: linkerd
  annotations:
    linkerd.io/created-by: linkerd/helm linkerd-version
spec:
  type: ClusterIP
  selector:
    linkerd.io/control-plane-component: sp-validator
  ports:
  - name: sp-validator
    port: 443
    targetPort: sp-validator
---
apiVersion: apps/v1
kind: Deployment
metadata:
  annotations:
    linkerd.io/created-by: linkerd/helm linkerd-version
  labels:
    app.kubernetes.io/name: sp-validator
    app.kubernetes.io/part-of: Linkerd
    app.kubernetes.io/version: linkerd-version
    linkerd.io/control-plane-component: sp-validator
    linkerd.io/control-plane-ns: linkerd
  name: linkerd-sp-validator
  namespace: linkerd
spec:
  replicas: 
  selector:
    matchLabels:
      linkerd.io/control-plane-component: sp-validator
  template:
    metadata:
      annotations:
        linkerd.io/helm-release-version: "0"
        linkerd.io/created-by: linkerd/helm linkerd-version
        linkerd.io/identity-mode: default
        linkerd.io/proxy-version: test-proxy-version
      labels:
        linkerd.io/control-plane-component: sp-validator
        linkerd.io/control-plane-ns: linkerd
        linkerd.io/workload-ns: linkerd
        linkerd.io/proxy-deployment: linkerd-sp-validator
    spec:
      nodeSelector:
        beta.kubernetes.io/os: linux
      containers:
      - args:
        - sp-validator
        - -log-level=info
        image: :linkerd-version
        imagePullPolicy: IfNotPresent
        livenessProbe:
          httpGet:
            path: /ping
            port: 9997
          initialDelaySeconds: 10
        name: sp-validator
        ports:
        - containerPort: 8443
          name: sp-validator
        - containerPort: 9997
          name: admin-http
        readinessProbe:
          failureThreshold: 7
          httpGet:
            path: /ready
            port: 9997
        securityContext:
          runAsUser: 
        volumeMounts:
        - mountPath: /var/run/linkerd/tls
          name: tls
          readOnly: true
      - env:
        - name: LINKERD2_PROXY_LOG
          value: warn,linkerd=info
        - name: LINKERD2_PROXY_LOG_FORMAT
          value: plain
        - name: LINKERD2_PROXY_DESTINATION_SVC_ADDR
          value: linkerd-dst.linkerd.svc.cluster.local:8086
        - name: LINKERD2_PROXY_DESTINATION_GET_NETWORKS
          value: "10.0.0.0/8,172.16.0.0/12,192.168.0.0/16"
        - name: LINKERD2_PROXY_INBOUND_CONNECT_TIMEOUT
          value: "100ms"
        - name: LINKERD2_PROXY_OUTBOUND_CONNECT_TIMEOUT
          value: "1000ms"
        - name: LINKERD2_PROXY_CONTROL_LISTEN_ADDR
          value: 0.0.0.0:4190
        - name: LINKERD2_PROXY_ADMIN_LISTEN_ADDR
          value: 0.0.0.0:4191
        - name: LINKERD2_PROXY_OUTBOUND_LISTEN_ADDR
          value: 127.0.0.1:4140
        - name: LINKERD2_PROXY_INBOUND_LISTEN_ADDR
          value: 0.0.0.0:4143
        - name: LINKERD2_PROXY_DESTINATION_GET_SUFFIXES
          value: svc.cluster.local.
        - name: LINKERD2_PROXY_DESTINATION_PROFILE_SUFFIXES
          value: svc.cluster.local.
        - name: LINKERD2_PROXY_INBOUND_ACCEPT_KEEPALIVE
          value: 10000ms
        - name: LINKERD2_PROXY_OUTBOUND_CONNECT_KEEPALIVE
          value: 10000ms
        - name: _pod_ns
          valueFrom:
            fieldRef:
              fieldPath: metadata.namespace
        - name: _pod_nodeName
          valueFrom:
             fieldRef:
              fieldPath: spec.nodeName
        - name: LINKERD2_PROXY_DESTINATION_CONTEXT
          value: |
            {"ns":"$(_pod_ns)", "nodeName":"$(_pod_nodeName)"}
        - name: LINKERD2_PROXY_IDENTITY_DIR
          value: /var/run/linkerd/identity/end-entity
        - name: LINKERD2_PROXY_IDENTITY_TRUST_ANCHORS
          value: |
            test-trust-anchor
        - name: LINKERD2_PROXY_IDENTITY_TOKEN_FILE
          value: /var/run/secrets/kubernetes.io/serviceaccount/token
        - name: LINKERD2_PROXY_IDENTITY_SVC_ADDR
          value: linkerd-identity.linkerd.svc.cluster.local:8080
        - name: _pod_sa
          valueFrom:
            fieldRef:
              fieldPath: spec.serviceAccountName
        - name: _l5d_ns
          value: linkerd
        - name: _l5d_trustdomain
          value: test.trust.domain
        - name: LINKERD2_PROXY_IDENTITY_LOCAL_NAME
          value: $(_pod_sa).$(_pod_ns).serviceaccount.identity.$(_l5d_ns).$(_l5d_trustdomain)
        - name: LINKERD2_PROXY_IDENTITY_SVC_NAME
          value: linkerd-identity.$(_l5d_ns).serviceaccount.identity.$(_l5d_ns).$(_l5d_trustdomain)
        - name: LINKERD2_PROXY_DESTINATION_SVC_NAME
          value: linkerd-destination.$(_l5d_ns).serviceaccount.identity.$(_l5d_ns).$(_l5d_trustdomain)
        - name: LINKERD2_PROXY_TAP_SVC_NAME
          value: linkerd-tap.$(_l5d_ns).serviceaccount.identity.$(_l5d_ns).$(_l5d_trustdomain)
        image: gcr.io/linkerd-io/proxy:test-proxy-version
        imagePullPolicy: IfNotPresent
        livenessProbe:
          httpGet:
            path: /live
            port: 4191
          initialDelaySeconds: 10
        name: linkerd-proxy
        ports:
        - containerPort: 4143
          name: linkerd-proxy
        - containerPort: 4191
          name: linkerd-admin
        readinessProbe:
          httpGet:
            path: /ready
            port: 4191
          initialDelaySeconds: 2
        resources:
        securityContext:
          allowPrivilegeEscalation: false
          readOnlyRootFilesystem: true
          runAsUser: 2102
        terminationMessagePolicy: FallbackToLogsOnError
        volumeMounts:
        - mountPath: /var/run/linkerd/identity/end-entity
          name: linkerd-identity-end-entity
      initContainers:
      - args:
        - --incoming-proxy-port
        - "4143"
        - --outgoing-proxy-port
        - "4140"
        - --proxy-uid
        - "2102"
        - --inbound-ports-to-ignore
        - 4190,4191,222
        - --outbound-ports-to-ignore
        - 443,111
        image: gcr.io/linkerd-io/proxy-init:test-proxy-init-version
        imagePullPolicy: IfNotPresent
        name: linkerd-init
        resources:
          limits:
            cpu: "100m"
            memory: "50Mi"
          requests:
            cpu: "10m"
            memory: "10Mi"
        securityContext:
          allowPrivilegeEscalation: false
          capabilities:
            add:
            - NET_ADMIN
            - NET_RAW
          privileged: false
          readOnlyRootFilesystem: true
          runAsNonRoot: false
          runAsUser: 0
        terminationMessagePolicy: FallbackToLogsOnError
        volumeMounts:
        - mountPath: /run
          name: linkerd-proxy-init-xtables-lock
      serviceAccountName: linkerd-sp-validator
      volumes:
      - name: tls
        secret:
          secretName: linkerd-sp-validator-tls
      - emptyDir: {}
        name: linkerd-proxy-init-xtables-lock
      - emptyDir:
          medium: Memory
        name: linkerd-identity-end-entity
---
# Source: linkerd2/templates/tap.yaml
---
###
### Tap
###
---
kind: Service
apiVersion: v1
metadata:
  name: linkerd-tap
  namespace: linkerd
  labels:
    linkerd.io/control-plane-component: tap
    linkerd.io/control-plane-ns: linkerd
  annotations:
    linkerd.io/created-by: linkerd/helm linkerd-version
spec:
  type: ClusterIP
  selector:
    linkerd.io/control-plane-component: tap
  ports:
  - name: grpc
    port: 8088
    targetPort: 8088
  - name: apiserver
    port: 443
    targetPort: apiserver
---
kind: Deployment
apiVersion: apps/v1
metadata:
  annotations:
    linkerd.io/created-by: linkerd/helm linkerd-version
  labels:
    app.kubernetes.io/name: tap
    app.kubernetes.io/part-of: Linkerd
    app.kubernetes.io/version: linkerd-version
    linkerd.io/control-plane-component: tap
    linkerd.io/control-plane-ns: linkerd
  name: linkerd-tap
  namespace: linkerd
spec:
  replicas: 
  selector:
    matchLabels:
      linkerd.io/control-plane-component: tap
      linkerd.io/control-plane-ns: linkerd
      linkerd.io/proxy-deployment: linkerd-tap
  template:
    metadata:
      annotations:
        linkerd.io/helm-release-version: "0"
        linkerd.io/created-by: linkerd/helm linkerd-version
        linkerd.io/identity-mode: default
        linkerd.io/proxy-version: test-proxy-version
      labels:
        linkerd.io/control-plane-component: tap
        linkerd.io/control-plane-ns: linkerd
        linkerd.io/workload-ns: linkerd
        linkerd.io/proxy-deployment: linkerd-tap
    spec:
      nodeSelector:
        beta.kubernetes.io/os: linux
      containers:
      - args:
        - tap
        - -controller-namespace=linkerd
        - -log-level=info
        image: :linkerd-version
        imagePullPolicy: IfNotPresent
        livenessProbe:
          httpGet:
            path: /ping
            port: 9998
          initialDelaySeconds: 10
        name: tap
        ports:
        - containerPort: 8088
          name: grpc
        - containerPort: 8089
          name: apiserver
        - containerPort: 9998
          name: admin-http
        readinessProbe:
          failureThreshold: 7
          httpGet:
            path: /ready
            port: 9998
        securityContext:
          runAsUser: 
        volumeMounts:
        - mountPath: /var/run/linkerd/tls
          name: tls
          readOnly: true
        - mountPath: /var/run/linkerd/config
          name: config
      - env:
        - name: LINKERD2_PROXY_LOG
          value: warn,linkerd=info
        - name: LINKERD2_PROXY_LOG_FORMAT
          value: plain
        - name: LINKERD2_PROXY_DESTINATION_SVC_ADDR
          value: linkerd-dst.linkerd.svc.cluster.local:8086
        - name: LINKERD2_PROXY_DESTINATION_GET_NETWORKS
          value: "10.0.0.0/8,172.16.0.0/12,192.168.0.0/16"
        - name: LINKERD2_PROXY_INBOUND_CONNECT_TIMEOUT
          value: "100ms"
        - name: LINKERD2_PROXY_OUTBOUND_CONNECT_TIMEOUT
          value: "1000ms"
        - name: LINKERD2_PROXY_CONTROL_LISTEN_ADDR
          value: 0.0.0.0:4190
        - name: LINKERD2_PROXY_ADMIN_LISTEN_ADDR
          value: 0.0.0.0:4191
        - name: LINKERD2_PROXY_OUTBOUND_LISTEN_ADDR
          value: 127.0.0.1:4140
        - name: LINKERD2_PROXY_INBOUND_LISTEN_ADDR
          value: 0.0.0.0:4143
        - name: LINKERD2_PROXY_DESTINATION_GET_SUFFIXES
          value: svc.cluster.local.
        - name: LINKERD2_PROXY_DESTINATION_PROFILE_SUFFIXES
          value: svc.cluster.local.
        - name: LINKERD2_PROXY_INBOUND_ACCEPT_KEEPALIVE
          value: 10000ms
        - name: LINKERD2_PROXY_OUTBOUND_CONNECT_KEEPALIVE
          value: 10000ms
        - name: _pod_ns
          valueFrom:
            fieldRef:
              fieldPath: metadata.namespace
        - name: _pod_nodeName
          valueFrom:
             fieldRef:
              fieldPath: spec.nodeName
        - name: LINKERD2_PROXY_DESTINATION_CONTEXT
          value: |
            {"ns":"$(_pod_ns)", "nodeName":"$(_pod_nodeName)"}
        - name: LINKERD2_PROXY_IDENTITY_DIR
          value: /var/run/linkerd/identity/end-entity
        - name: LINKERD2_PROXY_IDENTITY_TRUST_ANCHORS
          value: |
            test-trust-anchor
        - name: LINKERD2_PROXY_IDENTITY_TOKEN_FILE
          value: /var/run/secrets/kubernetes.io/serviceaccount/token
        - name: LINKERD2_PROXY_IDENTITY_SVC_ADDR
          value: linkerd-identity.linkerd.svc.cluster.local:8080
        - name: _pod_sa
          valueFrom:
            fieldRef:
              fieldPath: spec.serviceAccountName
        - name: _l5d_ns
          value: linkerd
        - name: _l5d_trustdomain
          value: test.trust.domain
        - name: LINKERD2_PROXY_IDENTITY_LOCAL_NAME
          value: $(_pod_sa).$(_pod_ns).serviceaccount.identity.$(_l5d_ns).$(_l5d_trustdomain)
        - name: LINKERD2_PROXY_IDENTITY_SVC_NAME
          value: linkerd-identity.$(_l5d_ns).serviceaccount.identity.$(_l5d_ns).$(_l5d_trustdomain)
        - name: LINKERD2_PROXY_DESTINATION_SVC_NAME
          value: linkerd-destination.$(_l5d_ns).serviceaccount.identity.$(_l5d_ns).$(_l5d_trustdomain)
        - name: LINKERD2_PROXY_TAP_SVC_NAME
          value: linkerd-tap.$(_l5d_ns).serviceaccount.identity.$(_l5d_ns).$(_l5d_trustdomain)
        image: gcr.io/linkerd-io/proxy:test-proxy-version
        imagePullPolicy: IfNotPresent
        livenessProbe:
          httpGet:
            path: /live
            port: 4191
          initialDelaySeconds: 10
        name: linkerd-proxy
        ports:
        - containerPort: 4143
          name: linkerd-proxy
        - containerPort: 4191
          name: linkerd-admin
        readinessProbe:
          httpGet:
            path: /ready
            port: 4191
          initialDelaySeconds: 2
        resources:
        securityContext:
          allowPrivilegeEscalation: false
          readOnlyRootFilesystem: true
          runAsUser: 2102
        terminationMessagePolicy: FallbackToLogsOnError
        volumeMounts:
        - mountPath: /var/run/linkerd/identity/end-entity
          name: linkerd-identity-end-entity
      initContainers:
      - args:
        - --incoming-proxy-port
        - "4143"
        - --outgoing-proxy-port
        - "4140"
        - --proxy-uid
        - "2102"
        - --inbound-ports-to-ignore
        - 4190,4191,222
        - --outbound-ports-to-ignore
        - 443,111
        image: gcr.io/linkerd-io/proxy-init:test-proxy-init-version
        imagePullPolicy: IfNotPresent
        name: linkerd-init
        resources:
          limits:
            cpu: "100m"
            memory: "50Mi"
          requests:
            cpu: "10m"
            memory: "10Mi"
        securityContext:
          allowPrivilegeEscalation: false
          capabilities:
            add:
            - NET_ADMIN
            - NET_RAW
          privileged: false
          readOnlyRootFilesystem: true
          runAsNonRoot: false
          runAsUser: 0
        terminationMessagePolicy: FallbackToLogsOnError
        volumeMounts:
        - mountPath: /run
          name: linkerd-proxy-init-xtables-lock
<<<<<<< HEAD
=======
      serviceAccountName: linkerd-sp-validator
      volumes:
      - name: tls
        secret:
          secretName: linkerd-sp-validator-tls
      - emptyDir: {}
        name: linkerd-proxy-init-xtables-lock
      - emptyDir:
          medium: Memory
        name: linkerd-identity-end-entity
---
# Source: linkerd2/templates/tap.yaml
---
###
### Tap
###
---
kind: Service
apiVersion: v1
metadata:
  name: linkerd-tap
  namespace: linkerd
  labels:
    linkerd.io/control-plane-component: tap
    linkerd.io/control-plane-ns: linkerd
  annotations:
    linkerd.io/created-by: linkerd/helm linkerd-version
spec:
  type: ClusterIP
  selector:
    linkerd.io/control-plane-component: tap
  ports:
  - name: grpc
    port: 8088
    targetPort: 8088
  - name: apiserver
    port: 443
    targetPort: apiserver
---
kind: Deployment
apiVersion: apps/v1
metadata:
  annotations:
    linkerd.io/created-by: linkerd/helm linkerd-version
  labels:
    app.kubernetes.io/name: tap
    app.kubernetes.io/part-of: Linkerd
    app.kubernetes.io/version: linkerd-version
    linkerd.io/control-plane-component: tap
    linkerd.io/control-plane-ns: linkerd
  name: linkerd-tap
  namespace: linkerd
spec:
  replicas: 1
  selector:
    matchLabels:
      linkerd.io/control-plane-component: tap
      linkerd.io/control-plane-ns: linkerd
      linkerd.io/proxy-deployment: linkerd-tap
  template:
    metadata:
      annotations:
        linkerd.io/helm-release-version: "0"
        linkerd.io/created-by: linkerd/helm linkerd-version
        linkerd.io/identity-mode: default
        linkerd.io/proxy-version: test-proxy-version
      labels:
        linkerd.io/control-plane-component: tap
        linkerd.io/control-plane-ns: linkerd
        linkerd.io/workload-ns: linkerd
        linkerd.io/proxy-deployment: linkerd-tap
    spec:
      nodeSelector:
        beta.kubernetes.io/os: linux
      containers:
      - args:
        - tap
        - -controller-namespace=linkerd
        - -log-level=info
        image: gcr.io/linkerd-io/controller:linkerd-version
        imagePullPolicy: IfNotPresent
        livenessProbe:
          httpGet:
            path: /ping
            port: 9998
          initialDelaySeconds: 10
        name: tap
        ports:
        - containerPort: 8088
          name: grpc
        - containerPort: 8089
          name: apiserver
        - containerPort: 9998
          name: admin-http
        readinessProbe:
          failureThreshold: 7
          httpGet:
            path: /ready
            port: 9998
        securityContext:
          runAsUser: 2103
        volumeMounts:
        - mountPath: /var/run/linkerd/tls
          name: tls
          readOnly: true
        - mountPath: /var/run/linkerd/config
          name: config
      - env:
        - name: LINKERD2_PROXY_LOG
          value: warn,linkerd=info
        - name: LINKERD2_PROXY_LOG_FORMAT
          value: plain
        - name: LINKERD2_PROXY_DESTINATION_SVC_ADDR
          value: linkerd-dst.linkerd.svc.cluster.local:8086
        - name: LINKERD2_PROXY_DESTINATION_GET_NETWORKS
          value: "10.0.0.0/8,172.16.0.0/12,192.168.0.0/16"
        - name: LINKERD2_PROXY_INBOUND_CONNECT_TIMEOUT
          value: "100ms"
        - name: LINKERD2_PROXY_OUTBOUND_CONNECT_TIMEOUT
          value: "1000ms"
        - name: LINKERD2_PROXY_CONTROL_LISTEN_ADDR
          value: 0.0.0.0:4190
        - name: LINKERD2_PROXY_ADMIN_LISTEN_ADDR
          value: 0.0.0.0:4191
        - name: LINKERD2_PROXY_OUTBOUND_LISTEN_ADDR
          value: 127.0.0.1:4140
        - name: LINKERD2_PROXY_INBOUND_LISTEN_ADDR
          value: 0.0.0.0:4143
        - name: LINKERD2_PROXY_DESTINATION_GET_SUFFIXES
          value: svc.cluster.local.
        - name: LINKERD2_PROXY_DESTINATION_PROFILE_SUFFIXES
          value: svc.cluster.local.
        - name: LINKERD2_PROXY_INBOUND_ACCEPT_KEEPALIVE
          value: 10000ms
        - name: LINKERD2_PROXY_OUTBOUND_CONNECT_KEEPALIVE
          value: 10000ms
        - name: _pod_ns
          valueFrom:
            fieldRef:
              fieldPath: metadata.namespace
        - name: _pod_nodeName
          valueFrom:
             fieldRef:
              fieldPath: spec.nodeName
        - name: LINKERD2_PROXY_DESTINATION_CONTEXT
          value: |
            {"ns":"$(_pod_ns)", "nodeName":"$(_pod_nodeName)"}
        - name: LINKERD2_PROXY_IDENTITY_DIR
          value: /var/run/linkerd/identity/end-entity
        - name: LINKERD2_PROXY_IDENTITY_TRUST_ANCHORS
          value: |
            test-trust-anchor
        - name: LINKERD2_PROXY_IDENTITY_TOKEN_FILE
          value: /var/run/secrets/kubernetes.io/serviceaccount/token
        - name: LINKERD2_PROXY_IDENTITY_SVC_ADDR
          value: linkerd-identity.linkerd.svc.cluster.local:8080
        - name: _pod_sa
          valueFrom:
            fieldRef:
              fieldPath: spec.serviceAccountName
        - name: _l5d_ns
          value: linkerd
        - name: _l5d_trustdomain
          value: test.trust.domain
        - name: LINKERD2_PROXY_IDENTITY_LOCAL_NAME
          value: $(_pod_sa).$(_pod_ns).serviceaccount.identity.$(_l5d_ns).$(_l5d_trustdomain)
        - name: LINKERD2_PROXY_IDENTITY_SVC_NAME
          value: linkerd-identity.$(_l5d_ns).serviceaccount.identity.$(_l5d_ns).$(_l5d_trustdomain)
        - name: LINKERD2_PROXY_DESTINATION_SVC_NAME
          value: linkerd-destination.$(_l5d_ns).serviceaccount.identity.$(_l5d_ns).$(_l5d_trustdomain)
        - name: LINKERD2_PROXY_TAP_SVC_NAME
          value: linkerd-tap.$(_l5d_ns).serviceaccount.identity.$(_l5d_ns).$(_l5d_trustdomain)
        image: gcr.io/linkerd-io/proxy:test-proxy-version
        imagePullPolicy: IfNotPresent
        livenessProbe:
          httpGet:
            path: /live
            port: 4191
          initialDelaySeconds: 10
        name: linkerd-proxy
        ports:
        - containerPort: 4143
          name: linkerd-proxy
        - containerPort: 4191
          name: linkerd-admin
        readinessProbe:
          httpGet:
            path: /ready
            port: 4191
          initialDelaySeconds: 2
        resources:
        securityContext:
          allowPrivilegeEscalation: false
          readOnlyRootFilesystem: true
          runAsUser: 2102
        terminationMessagePolicy: FallbackToLogsOnError
        volumeMounts:
        - mountPath: /var/run/linkerd/identity/end-entity
          name: linkerd-identity-end-entity
      initContainers:
      - args:
        - --incoming-proxy-port
        - "4143"
        - --outgoing-proxy-port
        - "4140"
        - --proxy-uid
        - "2102"
        - --inbound-ports-to-ignore
        - 4190,4191,222
        - --outbound-ports-to-ignore
        - 443,111
        image: gcr.io/linkerd-io/proxy-init:test-proxy-init-version
        imagePullPolicy: IfNotPresent
        name: linkerd-init
        resources:
          limits:
            cpu: "100m"
            memory: "50Mi"
          requests:
            cpu: "10m"
            memory: "10Mi"
        securityContext:
          allowPrivilegeEscalation: false
          capabilities:
            add:
            - NET_ADMIN
            - NET_RAW
          privileged: false
          readOnlyRootFilesystem: true
          runAsNonRoot: false
          runAsUser: 0
        terminationMessagePolicy: FallbackToLogsOnError
        volumeMounts:
        - mountPath: /run
          name: linkerd-proxy-init-xtables-lock
>>>>>>> c68ab23a
      serviceAccountName: linkerd-tap
      volumes:
      - configMap:
          name: linkerd-config
        name: config
      - emptyDir: {}
        name: linkerd-proxy-init-xtables-lock
      - emptyDir:
          medium: Memory
        name: linkerd-identity-end-entity
      - name: tls
        secret:
          secretName: linkerd-tap-tls
---
# Source: linkerd2/templates/smi-metrics.yaml

---
# Source: linkerd2/templates/linkerd-config-addons.yaml
---
###
### linkerd add-ons configuration
###
---
kind: ConfigMap
apiVersion: v1
metadata:
  name: linkerd-config-addons
  namespace: linkerd
  labels:
    linkerd.io/control-plane-ns: linkerd
  annotations:
    linkerd.io/created-by: linkerd/helm linkerd-version
data:
  values: |-
    global:
      prometheusUrl: ""
      grafanaUrl: ""
    grafana:
      enabled: true
      image:
        name: gcr.io/linkerd-io/grafana
      name: linkerd-grafana
    prometheus:
      args:
        config.file: /etc/prometheus/prometheus.yml
        log.level: info
        storage.tsdb.path: /data
        storage.tsdb.retention.time: 6h
      enabled: true
      globalConfig:
        evaluation_interval: 10s
        scrape_interval: 10s
        scrape_timeout: 10s
      image: prom/prometheus:v2.15.2
    publicApi:
      UID: 0
      enabled: true
      image: ""
      replicas: 0
    tracing:
      collector:
        image: omnition/opencensus-collector:0.1.11
        name: linkerd-collector
      enabled: true
      jaeger:
        image: jaegertracing/all-in-one:1.17.1
        name: linkerd-jaeger
---
# Source: linkerd2/charts/grafana/templates/grafana-rbac.yaml
---
###
### Grafana RBAC
###
---
kind: ServiceAccount
apiVersion: v1
metadata:
  name: linkerd-grafana
  namespace: linkerd
  labels:
    linkerd.io/control-plane-component: grafana
    linkerd.io/control-plane-ns: linkerd
---
# Source: linkerd2/charts/grafana/templates/grafana.yaml
---
###
### Grafana
###
---
kind: ConfigMap
apiVersion: v1
metadata:
  name: linkerd-grafana-config
  namespace: linkerd
  labels:
    linkerd.io/control-plane-component: grafana
    linkerd.io/control-plane-ns: linkerd
  annotations:
    linkerd.io/created-by: linkerd/helm linkerd-version
data:
  grafana.ini: |-
    instance_name = linkerd-grafana

    [server]
    root_url = %(protocol)s://%(domain)s:/grafana/

    [auth]
    disable_login_form = true

    [auth.anonymous]
    enabled = true
    org_role = Editor

    [auth.basic]
    enabled = false

    [analytics]
    check_for_updates = false

    [panels]
    disable_sanitize_html = true

  datasources.yaml: |-
    apiVersion: 1
    datasources:
    - name: prometheus
      type: prometheus
      access: proxy
      orgId: 1
      url: http://linkerd-prometheus.linkerd.svc.cluster.local:9090
      isDefault: true
      jsonData:
        timeInterval: "5s"
      version: 1
      editable: true

  dashboards.yaml: |-
    apiVersion: 1
    providers:
    - name: 'default'
      orgId: 1
      folder: ''
      type: file
      disableDeletion: true
      editable: true
      options:
        path: /var/lib/grafana/dashboards
        homeDashboardId: linkerd-top-line
---
kind: Service
apiVersion: v1
metadata:
  name: linkerd-grafana
  namespace: linkerd
  labels:
    linkerd.io/control-plane-component: grafana
    linkerd.io/control-plane-ns: linkerd
  annotations:
    linkerd.io/created-by: linkerd/helm linkerd-version
spec:
  type: ClusterIP
  selector:
    linkerd.io/control-plane-component: grafana
  ports:
  - name: http
    port: 3000
    targetPort: 3000
---
apiVersion: apps/v1
kind: Deployment
metadata:
  annotations:
    linkerd.io/created-by: linkerd/helm linkerd-version
  labels:
    app.kubernetes.io/name: grafana
    app.kubernetes.io/part-of: Linkerd
    app.kubernetes.io/version: linkerd-version
    linkerd.io/control-plane-component: grafana
    linkerd.io/control-plane-ns: linkerd
  name: linkerd-grafana
  namespace: linkerd
spec:
  replicas: 1
  selector:
    matchLabels:
      linkerd.io/control-plane-component: grafana
      linkerd.io/control-plane-ns: linkerd
      linkerd.io/proxy-deployment: linkerd-grafana
  template:
    metadata:
      annotations:
        linkerd.io/created-by: linkerd/helm linkerd-version
        linkerd.io/identity-mode: default
        linkerd.io/proxy-version: test-proxy-version
      labels:
        linkerd.io/control-plane-component: grafana
        linkerd.io/control-plane-ns: linkerd
        linkerd.io/workload-ns: linkerd
        linkerd.io/proxy-deployment: linkerd-grafana
    spec:
      nodeSelector:
        null
      containers:
      - env:
        - name: GF_PATHS_DATA
          value: /data
        # Force using the go-based DNS resolver instead of the OS' to avoid failures in some environments
        # see https://github.com/grafana/grafana/issues/20096
        - name: GODEBUG
          value: netdns=go
        image: gcr.io/linkerd-io/grafana:linkerd-version
        imagePullPolicy: IfNotPresent
        livenessProbe:
          httpGet:
            path: /api/health
            port: 3000
          initialDelaySeconds: 30
        name: grafana
        ports:
        - containerPort: 3000
          name: http
        readinessProbe:
          httpGet:
            path: /api/health
            port: 3000
        securityContext:
          runAsUser: 472
        volumeMounts:
        - mountPath: /data
          name: data
        - mountPath: /etc/grafana
          name: grafana-config
          readOnly: true
      - env:
        - name: LINKERD2_PROXY_LOG
          value: warn,linkerd=info
        - name: LINKERD2_PROXY_LOG_FORMAT
          value: plain
        - name: LINKERD2_PROXY_DESTINATION_SVC_ADDR
          value: linkerd-dst.linkerd.svc.cluster.local:8086
        - name: LINKERD2_PROXY_DESTINATION_GET_NETWORKS
          value: "10.0.0.0/8,172.16.0.0/12,192.168.0.0/16"
        - name: LINKERD2_PROXY_INBOUND_CONNECT_TIMEOUT
          value: "100ms"
        - name: LINKERD2_PROXY_OUTBOUND_CONNECT_TIMEOUT
          value: "1000ms"
        - name: LINKERD2_PROXY_CONTROL_LISTEN_ADDR
          value: 0.0.0.0:4190
        - name: LINKERD2_PROXY_ADMIN_LISTEN_ADDR
          value: 0.0.0.0:4191
        - name: LINKERD2_PROXY_OUTBOUND_LISTEN_ADDR
          value: 127.0.0.1:4140
        - name: LINKERD2_PROXY_INBOUND_LISTEN_ADDR
          value: 0.0.0.0:4143
        - name: LINKERD2_PROXY_DESTINATION_GET_SUFFIXES
          value: svc.cluster.local.
        - name: LINKERD2_PROXY_DESTINATION_PROFILE_SUFFIXES
          value: svc.cluster.local.
        - name: LINKERD2_PROXY_INBOUND_ACCEPT_KEEPALIVE
          value: 10000ms
        - name: LINKERD2_PROXY_OUTBOUND_CONNECT_KEEPALIVE
          value: 10000ms
        - name: _pod_ns
          valueFrom:
            fieldRef:
              fieldPath: metadata.namespace
        - name: _pod_nodeName
          valueFrom:
             fieldRef:
              fieldPath: spec.nodeName
        - name: LINKERD2_PROXY_DESTINATION_CONTEXT
          value: |
            {"ns":"$(_pod_ns)", "nodeName":"$(_pod_nodeName)"}
        - name: LINKERD2_PROXY_IDENTITY_DIR
          value: /var/run/linkerd/identity/end-entity
        - name: LINKERD2_PROXY_IDENTITY_TRUST_ANCHORS
          value: |
            test-trust-anchor
        - name: LINKERD2_PROXY_IDENTITY_TOKEN_FILE
          value: /var/run/secrets/kubernetes.io/serviceaccount/token
        - name: LINKERD2_PROXY_IDENTITY_SVC_ADDR
          value: linkerd-identity.linkerd.svc.cluster.local:8080
        - name: _pod_sa
          valueFrom:
            fieldRef:
              fieldPath: spec.serviceAccountName
        - name: _l5d_ns
          value: linkerd
        - name: _l5d_trustdomain
          value: test.trust.domain
        - name: LINKERD2_PROXY_IDENTITY_LOCAL_NAME
          value: $(_pod_sa).$(_pod_ns).serviceaccount.identity.$(_l5d_ns).$(_l5d_trustdomain)
        - name: LINKERD2_PROXY_IDENTITY_SVC_NAME
          value: linkerd-identity.$(_l5d_ns).serviceaccount.identity.$(_l5d_ns).$(_l5d_trustdomain)
        - name: LINKERD2_PROXY_DESTINATION_SVC_NAME
          value: linkerd-destination.$(_l5d_ns).serviceaccount.identity.$(_l5d_ns).$(_l5d_trustdomain)
        - name: LINKERD2_PROXY_TAP_SVC_NAME
          value: linkerd-tap.$(_l5d_ns).serviceaccount.identity.$(_l5d_ns).$(_l5d_trustdomain)
        image: gcr.io/linkerd-io/proxy:test-proxy-version
        imagePullPolicy: IfNotPresent
        livenessProbe:
          httpGet:
            path: /live
            port: 4191
          initialDelaySeconds: 10
        name: linkerd-proxy
        ports:
        - containerPort: 4143
          name: linkerd-proxy
        - containerPort: 4191
          name: linkerd-admin
        readinessProbe:
          httpGet:
            path: /ready
            port: 4191
          initialDelaySeconds: 2
        resources:
        securityContext:
          allowPrivilegeEscalation: false
          readOnlyRootFilesystem: true
          runAsUser: 2102
        terminationMessagePolicy: FallbackToLogsOnError
        volumeMounts:
        - mountPath: /var/run/linkerd/identity/end-entity
          name: linkerd-identity-end-entity
      initContainers:
      - args:
        - --incoming-proxy-port
        - "4143"
        - --outgoing-proxy-port
        - "4140"
        - --proxy-uid
        - "2102"
        - --inbound-ports-to-ignore
        - 4190,4191,222
        - --outbound-ports-to-ignore
        - 443,111
        image: gcr.io/linkerd-io/proxy-init:test-proxy-init-version
        imagePullPolicy: IfNotPresent
        name: linkerd-init
        resources:
          limits:
            cpu: "100m"
            memory: "50Mi"
          requests:
            cpu: "10m"
            memory: "10Mi"
        securityContext:
          allowPrivilegeEscalation: false
          capabilities:
            add:
            - NET_ADMIN
            - NET_RAW
          privileged: false
          readOnlyRootFilesystem: true
          runAsNonRoot: false
          runAsUser: 0
        terminationMessagePolicy: FallbackToLogsOnError
        volumeMounts:
        - mountPath: /run
          name: linkerd-proxy-init-xtables-lock
      serviceAccountName: linkerd-grafana
      volumes:
      - emptyDir: {}
        name: data
      - configMap:
          items:
          - key: grafana.ini
            path: grafana.ini
          - key: datasources.yaml
            path: provisioning/datasources/datasources.yaml
          - key: dashboards.yaml
            path: provisioning/dashboards/dashboards.yaml
          name: linkerd-grafana-config
        name: grafana-config
      - emptyDir: {}
        name: linkerd-proxy-init-xtables-lock
      - emptyDir:
          medium: Memory
        name: linkerd-identity-end-entity
---
# Source: linkerd2/charts/prometheus/templates/prometheus-rbac.yaml
---
###
### Prometheus RBAC
###
---
kind: ClusterRole
apiVersion: rbac.authorization.k8s.io/v1
metadata:
  name: linkerd-linkerd-prometheus
  labels:
    linkerd.io/control-plane-component: prometheus
    linkerd.io/control-plane-ns: linkerd
rules:
- apiGroups: [""]
  resources: ["nodes", "nodes/proxy", "pods"]
  verbs: ["get", "list", "watch"]
---
kind: ClusterRoleBinding
apiVersion: rbac.authorization.k8s.io/v1
metadata:
  name: linkerd-linkerd-prometheus
  labels:
    linkerd.io/control-plane-component: prometheus
    linkerd.io/control-plane-ns: linkerd
roleRef:
  apiGroup: rbac.authorization.k8s.io
  kind: ClusterRole
  name: linkerd-linkerd-prometheus
subjects:
- kind: ServiceAccount
  name: linkerd-prometheus
  namespace: linkerd
---
kind: ServiceAccount
apiVersion: v1
metadata:
  name: linkerd-prometheus
  namespace: linkerd
  labels:
    linkerd.io/control-plane-component: prometheus
    linkerd.io/control-plane-ns: linkerd
---
# Source: linkerd2/charts/prometheus/templates/prometheus.yaml
---
###
### Prometheus
###
---
kind: ConfigMap
apiVersion: v1
metadata:
  name: linkerd-prometheus-config
  namespace: linkerd
  labels:
    linkerd.io/control-plane-component: prometheus
    linkerd.io/control-plane-ns: linkerd
  annotations:
    linkerd.io/created-by: linkerd/helm linkerd-version
data:
  prometheus.yml: |-
    global:
      evaluation_interval: 10s
      scrape_interval: 10s
      scrape_timeout: 10s

    rule_files:
    - /etc/prometheus/*_rules.yml
    - /etc/prometheus/*_rules.yaml

    scrape_configs:
    - job_name: 'prometheus'
      static_configs:
      - targets: ['localhost:9090']

    - job_name: 'grafana'
      kubernetes_sd_configs:
      - role: pod
        namespaces:
          names: ['linkerd']
      relabel_configs:
      - source_labels:
        - __meta_kubernetes_pod_container_name
        action: keep
        regex: ^grafana$

    #  Required for: https://grafana.com/grafana/dashboards/315
    - job_name: 'kubernetes-nodes-cadvisor'
      scheme: https
      tls_config:
        ca_file: /var/run/secrets/kubernetes.io/serviceaccount/ca.crt
        insecure_skip_verify: true
      bearer_token_file: /var/run/secrets/kubernetes.io/serviceaccount/token
      kubernetes_sd_configs:
      - role: node
      relabel_configs:
      - action: labelmap
        regex: __meta_kubernetes_node_label_(.+)
      - target_label: __address__
        replacement: kubernetes.default.svc:443
      - source_labels: [__meta_kubernetes_node_name]
        regex: (.+)
        target_label: __metrics_path__
        replacement: /api/v1/nodes/$1/proxy/metrics/cadvisor
      metric_relabel_configs:
      - source_labels: [__name__]
        regex: '(container|machine)_(cpu|memory|network|fs)_(.+)'
        action: keep
      - source_labels: [__name__]
        regex: 'container_memory_failures_total' # unneeded large metric
        action: drop

    - job_name: 'linkerd-controller'
      kubernetes_sd_configs:
      - role: pod
        namespaces:
          names: ['linkerd']
      relabel_configs:
      - source_labels:
        - __meta_kubernetes_pod_label_linkerd_io_control_plane_component
        - __meta_kubernetes_pod_container_port_name
        action: keep
        regex: (.*);admin-http$
      - source_labels: [__meta_kubernetes_pod_container_name]
        action: replace
        target_label: component

    - job_name: 'linkerd-service-mirror'
      kubernetes_sd_configs:
      - role: pod
      relabel_configs:
      - source_labels:
        - __meta_kubernetes_pod_label_linkerd_io_control_plane_component
        - __meta_kubernetes_pod_container_port_name
        action: keep
        regex: linkerd-service-mirror;admin-http$
      - source_labels: [__meta_kubernetes_pod_container_name]
        action: replace
        target_label: component

    - job_name: 'linkerd-proxy'
      kubernetes_sd_configs:
      - role: pod
      relabel_configs:
      - source_labels:
        - __meta_kubernetes_pod_container_name
        - __meta_kubernetes_pod_container_port_name
        - __meta_kubernetes_pod_label_linkerd_io_control_plane_ns
        action: keep
        regex: ^linkerd-proxy;linkerd-admin;linkerd$
      - source_labels: [__meta_kubernetes_namespace]
        action: replace
        target_label: namespace
      - source_labels: [__meta_kubernetes_pod_name]
        action: replace
        target_label: pod
      # special case k8s' "job" label, to not interfere with prometheus' "job"
      # label
      # __meta_kubernetes_pod_label_linkerd_io_proxy_job=foo =>
      # k8s_job=foo
      - source_labels: [__meta_kubernetes_pod_label_linkerd_io_proxy_job]
        action: replace
        target_label: k8s_job
      # drop __meta_kubernetes_pod_label_linkerd_io_proxy_job
      - action: labeldrop
        regex: __meta_kubernetes_pod_label_linkerd_io_proxy_job
      # __meta_kubernetes_pod_label_linkerd_io_proxy_deployment=foo =>
      # deployment=foo
      - action: labelmap
        regex: __meta_kubernetes_pod_label_linkerd_io_proxy_(.+)
      # drop all labels that we just made copies of in the previous labelmap
      - action: labeldrop
        regex: __meta_kubernetes_pod_label_linkerd_io_proxy_(.+)
      # __meta_kubernetes_pod_label_linkerd_io_foo=bar =>
      # foo=bar
      - action: labelmap
        regex: __meta_kubernetes_pod_label_linkerd_io_(.+)
      # Copy all pod labels to tmp labels
      - action: labelmap
        regex: __meta_kubernetes_pod_label_(.+)
        replacement: __tmp_pod_label_$1
      # Take `linkerd_io_` prefixed labels and copy them without the prefix
      - action: labelmap
        regex: __tmp_pod_label_linkerd_io_(.+)
        replacement:  __tmp_pod_label_$1
      # Drop the `linkerd_io_` originals
      - action: labeldrop
        regex: __tmp_pod_label_linkerd_io_(.+)
      # Copy tmp labels into real labels
      - action: labelmap
        regex: __tmp_pod_label_(.+)
---
kind: Service
apiVersion: v1
metadata:
  name: linkerd-prometheus
  namespace: linkerd
  labels:
    linkerd.io/control-plane-component: prometheus
    linkerd.io/control-plane-ns: linkerd
  annotations:
    linkerd.io/created-by: linkerd/helm linkerd-version
spec:
  type: ClusterIP
  selector:
    linkerd.io/control-plane-component: prometheus
  ports:
  - name: admin-http
    port: 9090
    targetPort: 9090
---
apiVersion: apps/v1
kind: Deployment
metadata:
  annotations:
    linkerd.io/created-by: linkerd/helm linkerd-version
  labels:
    app.kubernetes.io/name: prometheus
    app.kubernetes.io/part-of: Linkerd
    app.kubernetes.io/version: linkerd-version
    linkerd.io/control-plane-component: prometheus
    linkerd.io/control-plane-ns: linkerd
  name: linkerd-prometheus
  namespace: linkerd
spec:
  replicas: 1
  selector:
    matchLabels:
      linkerd.io/control-plane-component: prometheus
      linkerd.io/control-plane-ns: linkerd
      linkerd.io/proxy-deployment: linkerd-prometheus
  template:
    metadata:
      annotations:
        linkerd.io/created-by: linkerd/helm linkerd-version
        linkerd.io/identity-mode: default
        linkerd.io/proxy-version: test-proxy-version
      labels:
        linkerd.io/control-plane-component: prometheus
        linkerd.io/control-plane-ns: linkerd
        linkerd.io/workload-ns: linkerd
        linkerd.io/proxy-deployment: linkerd-prometheus
    spec:
      nodeSelector:
        null
      securityContext:
        fsGroup: 65534
      containers:
      - args:
        - --config.file=/etc/prometheus/prometheus.yml
        - --log.level=info
        - --storage.tsdb.path=/data
        - --storage.tsdb.retention.time=6h
        image: prom/prometheus:v2.15.2
        imagePullPolicy: IfNotPresent
        livenessProbe:
          httpGet:
            path: /-/healthy
            port: 9090
          initialDelaySeconds: 30
          timeoutSeconds: 30
        name: prometheus
        ports:
        - containerPort: 9090
          name: admin-http
        readinessProbe:
          httpGet:
            path: /-/ready
            port: 9090
          initialDelaySeconds: 30
          timeoutSeconds: 30
        securityContext:
          runAsNonRoot: true
          runAsUser: 65534
          runAsGroup: 65534
        volumeMounts:
        - mountPath: /data
          name: data
        - mountPath: /etc/prometheus/prometheus.yml
          name: prometheus-config
          subPath: prometheus.yml
          readOnly: true
      - env:
        - name: LINKERD2_PROXY_LOG
          value: warn,linkerd=info
        - name: LINKERD2_PROXY_LOG_FORMAT
          value: plain
        - name: LINKERD2_PROXY_DESTINATION_SVC_ADDR
          value: linkerd-dst.linkerd.svc.cluster.local:8086
        - name: LINKERD2_PROXY_DESTINATION_GET_NETWORKS
          value: "10.0.0.0/8,172.16.0.0/12,192.168.0.0/16"
        - name: LINKERD2_PROXY_INBOUND_CONNECT_TIMEOUT
          value: "100ms"
        - name: LINKERD2_PROXY_OUTBOUND_CONNECT_TIMEOUT
          value: "1000ms"
        - name: LINKERD2_PROXY_CONTROL_LISTEN_ADDR
          value: 0.0.0.0:4190
        - name: LINKERD2_PROXY_ADMIN_LISTEN_ADDR
          value: 0.0.0.0:4191
        - name: LINKERD2_PROXY_OUTBOUND_LISTEN_ADDR
          value: 127.0.0.1:4140
        - name: LINKERD2_PROXY_INBOUND_LISTEN_ADDR
          value: 0.0.0.0:4143
        - name: LINKERD2_PROXY_DESTINATION_GET_SUFFIXES
          value: svc.cluster.local.
        - name: LINKERD2_PROXY_DESTINATION_PROFILE_SUFFIXES
          value: svc.cluster.local.
        - name: LINKERD2_PROXY_INBOUND_ACCEPT_KEEPALIVE
          value: 10000ms
        - name: LINKERD2_PROXY_OUTBOUND_CONNECT_KEEPALIVE
          value: 10000ms
        - name: _pod_ns
          valueFrom:
            fieldRef:
              fieldPath: metadata.namespace
        - name: _pod_nodeName
          valueFrom:
             fieldRef:
              fieldPath: spec.nodeName
        - name: LINKERD2_PROXY_DESTINATION_CONTEXT
          value: |
            {"ns":"$(_pod_ns)", "nodeName":"$(_pod_nodeName)"}
        - name: LINKERD2_PROXY_OUTBOUND_ROUTER_CAPACITY
          value: "10000"
        - name: LINKERD2_PROXY_IDENTITY_DIR
          value: /var/run/linkerd/identity/end-entity
        - name: LINKERD2_PROXY_IDENTITY_TRUST_ANCHORS
          value: |
            test-trust-anchor
        - name: LINKERD2_PROXY_IDENTITY_TOKEN_FILE
          value: /var/run/secrets/kubernetes.io/serviceaccount/token
        - name: LINKERD2_PROXY_IDENTITY_SVC_ADDR
          value: linkerd-identity.linkerd.svc.cluster.local:8080
        - name: _pod_sa
          valueFrom:
            fieldRef:
              fieldPath: spec.serviceAccountName
        - name: _l5d_ns
          value: linkerd
        - name: _l5d_trustdomain
          value: test.trust.domain
        - name: LINKERD2_PROXY_IDENTITY_LOCAL_NAME
          value: $(_pod_sa).$(_pod_ns).serviceaccount.identity.$(_l5d_ns).$(_l5d_trustdomain)
        - name: LINKERD2_PROXY_IDENTITY_SVC_NAME
          value: linkerd-identity.$(_l5d_ns).serviceaccount.identity.$(_l5d_ns).$(_l5d_trustdomain)
        - name: LINKERD2_PROXY_DESTINATION_SVC_NAME
          value: linkerd-destination.$(_l5d_ns).serviceaccount.identity.$(_l5d_ns).$(_l5d_trustdomain)
        - name: LINKERD2_PROXY_TAP_SVC_NAME
          value: linkerd-tap.$(_l5d_ns).serviceaccount.identity.$(_l5d_ns).$(_l5d_trustdomain)
        image: gcr.io/linkerd-io/proxy:test-proxy-version
        imagePullPolicy: IfNotPresent
        livenessProbe:
          httpGet:
            path: /live
            port: 4191
          initialDelaySeconds: 10
        name: linkerd-proxy
        ports:
        - containerPort: 4143
          name: linkerd-proxy
        - containerPort: 4191
          name: linkerd-admin
        readinessProbe:
          httpGet:
            path: /ready
            port: 4191
          initialDelaySeconds: 2
        resources:
        securityContext:
          allowPrivilegeEscalation: false
          readOnlyRootFilesystem: true
          runAsUser: 2102
        terminationMessagePolicy: FallbackToLogsOnError
        volumeMounts:
        - mountPath: /var/run/linkerd/identity/end-entity
          name: linkerd-identity-end-entity
      initContainers:
      - args:
        - --incoming-proxy-port
        - "4143"
        - --outgoing-proxy-port
        - "4140"
        - --proxy-uid
        - "2102"
        - --inbound-ports-to-ignore
        - 4190,4191,222
        - --outbound-ports-to-ignore
        - 443,111
        image: gcr.io/linkerd-io/proxy-init:test-proxy-init-version
        imagePullPolicy: IfNotPresent
        name: linkerd-init
        resources:
          limits:
            cpu: "100m"
            memory: "50Mi"
          requests:
            cpu: "10m"
            memory: "10Mi"
        securityContext:
          allowPrivilegeEscalation: false
          capabilities:
            add:
            - NET_ADMIN
            - NET_RAW
          privileged: false
          readOnlyRootFilesystem: true
          runAsNonRoot: false
          runAsUser: 0
        terminationMessagePolicy: FallbackToLogsOnError
        volumeMounts:
        - mountPath: /run
          name: linkerd-proxy-init-xtables-lock
      serviceAccountName: linkerd-prometheus
      volumes:
      - name: data
        emptyDir: {}
      - configMap:
          name: linkerd-prometheus-config
        name: prometheus-config
      - emptyDir: {}
        name: linkerd-proxy-init-xtables-lock
      - emptyDir:
          medium: Memory
        name: linkerd-identity-end-entity
---
# Source: linkerd2/charts/tracing/templates/tracing-rbac.yaml
---
###
### linkerd-collector RBAC
###
---
kind: ServiceAccount
apiVersion: v1
metadata:
  name: linkerd-collector
  namespace: linkerd
  labels:
    linkerd.io/control-plane-component: linkerd-collector
    linkerd.io/control-plane-ns: linkerd
---
###
### linkerd-jaeger RBAC
###
---
kind: ServiceAccount
apiVersion: v1
metadata:
  name: linkerd-jaeger
  namespace: linkerd
  labels:
    linkerd.io/control-plane-component: linkerd-jaeger
    linkerd.io/control-plane-ns: linkerd
---
# Source: linkerd2/charts/tracing/templates/tracing.yaml
---
###
### Tracing Collector Service
###
---
apiVersion: v1
kind: ConfigMap
metadata:
  name: linkerd-collector-config
  namespace: linkerd
  labels:
    linkerd.io/control-plane-component: linkerd-collector
    linkerd.io/control-plane-ns: linkerd
  annotations:
    linkerd.io/created-by: linkerd/helm linkerd-version
data:
  linkerd-collector-config: |
    receivers:
      opencensus:
        port: 55678
      zipkin:
        port: 9411
    queued-exporters:
      jaeger-all-in-one:
        num-workers: 4
        queue-size: 100
        retry-on-failure: true
        sender-type: jaeger-thrift-http
        jaeger-thrift-http:
          collector-endpoint: http://linkerd-jaeger.linkerd:14268/api/traces
          timeout: 5s
---
apiVersion: v1
kind: Service
metadata:
  name: linkerd-collector
  namespace: linkerd
  labels:
    linkerd.io/control-plane-component: linkerd-collector
    linkerd.io/control-plane-ns: linkerd
  annotations:
    linkerd.io/created-by: linkerd/helm linkerd-version
spec:
  type: ClusterIP
  ports:
  - name: opencensus
    port: 55678
    protocol: TCP
    targetPort: 55678
  - name: zipkin
    port: 9411
    protocol: TCP
    targetPort: 9411
  selector:
    linkerd.io/control-plane-component: linkerd-collector
---
apiVersion: apps/v1
kind: Deployment
metadata:
  annotations:
    linkerd.io/created-by: linkerd/helm linkerd-version
  labels:
    app.kubernetes.io/name: linkerd-collector
    app.kubernetes.io/part-of: Linkerd
    app.kubernetes.io/version: linkerd-version
    linkerd.io/control-plane-component: linkerd-collector
    linkerd.io/control-plane-ns: linkerd
  name: linkerd-collector
  namespace: linkerd
spec:
  replicas: 1
  selector:
    matchLabels:
      linkerd.io/control-plane-component: linkerd-collector
      linkerd.io/control-plane-ns: linkerd
      linkerd.io/proxy-deployment: linkerd-collector
  minReadySeconds: 5
  progressDeadlineSeconds: 120
  template:
    metadata:
      annotations:
        linkerd.io/created-by: linkerd/helm linkerd-version
        linkerd.io/identity-mode: default
        linkerd.io/proxy-version: test-proxy-version
        prometheus.io/path: /metrics
        prometheus.io/port: "8888"
        prometheus.io/scrape: "true"
      labels:
        linkerd.io/control-plane-component: linkerd-collector
        linkerd.io/control-plane-ns: linkerd
        linkerd.io/workload-ns: linkerd
        linkerd.io/proxy-deployment: linkerd-collector
    spec:
      containers:
      - command:
        - /occollector_linux
        - --config=/conf/linkerd-collector-config.yaml
        env:
        - name: GOGC
          value: "80"
        image: omnition/opencensus-collector:0.1.11
        imagePullPolicy: IfNotPresent
        livenessProbe:
          httpGet:
            path: /
            port: 13133
        name: oc-collector
        ports:
        - containerPort: 55678
        - containerPort: 9411
        readinessProbe:
          httpGet:
            path: /
            port: 13133
        volumeMounts:
        - mountPath: /conf
          name: linkerd-collector-config-val
      - env:
        - name: LINKERD2_PROXY_LOG
          value: warn,linkerd=info
        - name: LINKERD2_PROXY_LOG_FORMAT
          value: plain
        - name: LINKERD2_PROXY_DESTINATION_SVC_ADDR
          value: linkerd-dst.linkerd.svc.cluster.local:8086
        - name: LINKERD2_PROXY_DESTINATION_GET_NETWORKS
          value: "10.0.0.0/8,172.16.0.0/12,192.168.0.0/16"
        - name: LINKERD2_PROXY_INBOUND_CONNECT_TIMEOUT
          value: "100ms"
        - name: LINKERD2_PROXY_OUTBOUND_CONNECT_TIMEOUT
          value: "1000ms"
        - name: LINKERD2_PROXY_CONTROL_LISTEN_ADDR
          value: 0.0.0.0:4190
        - name: LINKERD2_PROXY_ADMIN_LISTEN_ADDR
          value: 0.0.0.0:4191
        - name: LINKERD2_PROXY_OUTBOUND_LISTEN_ADDR
          value: 127.0.0.1:4140
        - name: LINKERD2_PROXY_INBOUND_LISTEN_ADDR
          value: 0.0.0.0:4143
        - name: LINKERD2_PROXY_DESTINATION_GET_SUFFIXES
          value: svc.cluster.local.
        - name: LINKERD2_PROXY_DESTINATION_PROFILE_SUFFIXES
          value: svc.cluster.local.
        - name: LINKERD2_PROXY_INBOUND_ACCEPT_KEEPALIVE
          value: 10000ms
        - name: LINKERD2_PROXY_OUTBOUND_CONNECT_KEEPALIVE
          value: 10000ms
        - name: _pod_ns
          valueFrom:
            fieldRef:
              fieldPath: metadata.namespace
        - name: _pod_nodeName
          valueFrom:
             fieldRef:
              fieldPath: spec.nodeName
        - name: LINKERD2_PROXY_DESTINATION_CONTEXT
          value: |
            {"ns":"$(_pod_ns)", "nodeName":"$(_pod_nodeName)"}
        - name: LINKERD2_PROXY_IDENTITY_DIR
          value: /var/run/linkerd/identity/end-entity
        - name: LINKERD2_PROXY_IDENTITY_TRUST_ANCHORS
          value: |
            test-trust-anchor
        - name: LINKERD2_PROXY_IDENTITY_TOKEN_FILE
          value: /var/run/secrets/kubernetes.io/serviceaccount/token
        - name: LINKERD2_PROXY_IDENTITY_SVC_ADDR
          value: linkerd-identity.linkerd.svc.cluster.local:8080
        - name: _pod_sa
          valueFrom:
            fieldRef:
              fieldPath: spec.serviceAccountName
        - name: _l5d_ns
          value: linkerd
        - name: _l5d_trustdomain
          value: test.trust.domain
        - name: LINKERD2_PROXY_IDENTITY_LOCAL_NAME
          value: $(_pod_sa).$(_pod_ns).serviceaccount.identity.$(_l5d_ns).$(_l5d_trustdomain)
        - name: LINKERD2_PROXY_IDENTITY_SVC_NAME
          value: linkerd-identity.$(_l5d_ns).serviceaccount.identity.$(_l5d_ns).$(_l5d_trustdomain)
        - name: LINKERD2_PROXY_DESTINATION_SVC_NAME
          value: linkerd-destination.$(_l5d_ns).serviceaccount.identity.$(_l5d_ns).$(_l5d_trustdomain)
        - name: LINKERD2_PROXY_TAP_SVC_NAME
          value: linkerd-tap.$(_l5d_ns).serviceaccount.identity.$(_l5d_ns).$(_l5d_trustdomain)
        image: gcr.io/linkerd-io/proxy:test-proxy-version
        imagePullPolicy: IfNotPresent
        livenessProbe:
          httpGet:
            path: /live
            port: 4191
          initialDelaySeconds: 10
        name: linkerd-proxy
        ports:
        - containerPort: 4143
          name: linkerd-proxy
        - containerPort: 4191
          name: linkerd-admin
        readinessProbe:
          httpGet:
            path: /ready
            port: 4191
          initialDelaySeconds: 2
        resources:
        securityContext:
          allowPrivilegeEscalation: false
          readOnlyRootFilesystem: true
          runAsUser: 2102
        terminationMessagePolicy: FallbackToLogsOnError
        volumeMounts:
        - mountPath: /var/run/linkerd/identity/end-entity
          name: linkerd-identity-end-entity
      initContainers:
      - args:
        - --incoming-proxy-port
        - "4143"
        - --outgoing-proxy-port
        - "4140"
        - --proxy-uid
        - "2102"
        - --inbound-ports-to-ignore
        - 4190,4191,222
        - --outbound-ports-to-ignore
        - 443,111
        image: gcr.io/linkerd-io/proxy-init:test-proxy-init-version
        imagePullPolicy: IfNotPresent
        name: linkerd-init
        resources:
          limits:
            cpu: "100m"
            memory: "50Mi"
          requests:
            cpu: "10m"
            memory: "10Mi"
        securityContext:
          allowPrivilegeEscalation: false
          capabilities:
            add:
            - NET_ADMIN
            - NET_RAW
          privileged: false
          readOnlyRootFilesystem: true
          runAsNonRoot: false
          runAsUser: 0
        terminationMessagePolicy: FallbackToLogsOnError
        volumeMounts:
        - mountPath: /run
          name: linkerd-proxy-init-xtables-lock
      serviceAccountName: linkerd-collector
      volumes:
      - configMap:
          items:
          - key: linkerd-collector-config
            path: linkerd-collector-config.yaml
          name: linkerd-collector-config
        name: linkerd-collector-config-val
      - emptyDir: {}
        name: linkerd-proxy-init-xtables-lock
      - emptyDir:
          medium: Memory
        name: linkerd-identity-end-entity
---
###
### Tracing Jaeger Service
###
---
apiVersion: v1
kind: Service
metadata:
  name: linkerd-jaeger
  namespace: linkerd
  labels:
    linkerd.io/control-plane-component: linkerd-jaeger
    linkerd.io/control-plane-ns: linkerd
  annotations:
    linkerd.io/created-by: linkerd/helm linkerd-version
spec:
  type: ClusterIP
  selector:
    linkerd.io/control-plane-component: linkerd-jaeger
  ports:
    - name: collection
      port: 14268
    - name: ui
      port: 16686
---
apiVersion: apps/v1
kind: Deployment
metadata:
  annotations:
    linkerd.io/created-by: linkerd/helm linkerd-version
  labels:
    app.kubernetes.io/name: linkerd-jaeger
    app.kubernetes.io/part-of: Linkerd
    app.kubernetes.io/version: linkerd-version
    linkerd.io/control-plane-component: linkerd-jaeger
    linkerd.io/control-plane-ns: linkerd
  name: linkerd-jaeger
  namespace: linkerd
spec:
  replicas: 1
  selector:
    matchLabels:
      linkerd.io/control-plane-component: linkerd-jaeger
      linkerd.io/control-plane-ns: linkerd
      linkerd.io/proxy-deployment: linkerd-jaeger
  template:
    metadata:
      annotations:
        linkerd.io/created-by: linkerd/helm linkerd-version
        linkerd.io/identity-mode: default
        linkerd.io/proxy-version: test-proxy-version
        prometheus.io/path: /metrics
        prometheus.io/port: "8888"
        prometheus.io/scrape: "true"
      labels:
        linkerd.io/control-plane-component: linkerd-jaeger
        linkerd.io/control-plane-ns: linkerd
        linkerd.io/workload-ns: linkerd
        linkerd.io/proxy-deployment: linkerd-jaeger
    spec:
      containers:
      - args:
        - --query.base-path=/jaeger
        image: jaegertracing/all-in-one:1.17.1
        imagePullPolicy: IfNotPresent
        name: jaeger
        ports:
        - containerPort: 14268
          name: collection
        - containerPort: 16686
          name: ui
      - env:
        - name: LINKERD2_PROXY_LOG
          value: warn,linkerd=info
        - name: LINKERD2_PROXY_LOG_FORMAT
          value: plain
        - name: LINKERD2_PROXY_DESTINATION_SVC_ADDR
          value: linkerd-dst.linkerd.svc.cluster.local:8086
        - name: LINKERD2_PROXY_DESTINATION_GET_NETWORKS
          value: "10.0.0.0/8,172.16.0.0/12,192.168.0.0/16"
        - name: LINKERD2_PROXY_INBOUND_CONNECT_TIMEOUT
          value: "100ms"
        - name: LINKERD2_PROXY_OUTBOUND_CONNECT_TIMEOUT
          value: "1000ms"
        - name: LINKERD2_PROXY_CONTROL_LISTEN_ADDR
          value: 0.0.0.0:4190
        - name: LINKERD2_PROXY_ADMIN_LISTEN_ADDR
          value: 0.0.0.0:4191
        - name: LINKERD2_PROXY_OUTBOUND_LISTEN_ADDR
          value: 127.0.0.1:4140
        - name: LINKERD2_PROXY_INBOUND_LISTEN_ADDR
          value: 0.0.0.0:4143
        - name: LINKERD2_PROXY_DESTINATION_GET_SUFFIXES
          value: svc.cluster.local.
        - name: LINKERD2_PROXY_DESTINATION_PROFILE_SUFFIXES
          value: svc.cluster.local.
        - name: LINKERD2_PROXY_INBOUND_ACCEPT_KEEPALIVE
          value: 10000ms
        - name: LINKERD2_PROXY_OUTBOUND_CONNECT_KEEPALIVE
          value: 10000ms
        - name: _pod_ns
          valueFrom:
            fieldRef:
              fieldPath: metadata.namespace
        - name: _pod_nodeName
          valueFrom:
             fieldRef:
              fieldPath: spec.nodeName
        - name: LINKERD2_PROXY_DESTINATION_CONTEXT
          value: |
            {"ns":"$(_pod_ns)", "nodeName":"$(_pod_nodeName)"}
        - name: LINKERD2_PROXY_IDENTITY_DIR
          value: /var/run/linkerd/identity/end-entity
        - name: LINKERD2_PROXY_IDENTITY_TRUST_ANCHORS
          value: |
            test-trust-anchor
        - name: LINKERD2_PROXY_IDENTITY_TOKEN_FILE
          value: /var/run/secrets/kubernetes.io/serviceaccount/token
        - name: LINKERD2_PROXY_IDENTITY_SVC_ADDR
          value: linkerd-identity.linkerd.svc.cluster.local:8080
        - name: _pod_sa
          valueFrom:
            fieldRef:
              fieldPath: spec.serviceAccountName
        - name: _l5d_ns
          value: linkerd
        - name: _l5d_trustdomain
          value: test.trust.domain
        - name: LINKERD2_PROXY_IDENTITY_LOCAL_NAME
          value: $(_pod_sa).$(_pod_ns).serviceaccount.identity.$(_l5d_ns).$(_l5d_trustdomain)
        - name: LINKERD2_PROXY_IDENTITY_SVC_NAME
          value: linkerd-identity.$(_l5d_ns).serviceaccount.identity.$(_l5d_ns).$(_l5d_trustdomain)
        - name: LINKERD2_PROXY_DESTINATION_SVC_NAME
          value: linkerd-destination.$(_l5d_ns).serviceaccount.identity.$(_l5d_ns).$(_l5d_trustdomain)
        - name: LINKERD2_PROXY_TAP_SVC_NAME
          value: linkerd-tap.$(_l5d_ns).serviceaccount.identity.$(_l5d_ns).$(_l5d_trustdomain)
        image: gcr.io/linkerd-io/proxy:test-proxy-version
        imagePullPolicy: IfNotPresent
        livenessProbe:
          httpGet:
            path: /live
            port: 4191
          initialDelaySeconds: 10
        name: linkerd-proxy
        ports:
        - containerPort: 4143
          name: linkerd-proxy
        - containerPort: 4191
          name: linkerd-admin
        readinessProbe:
          httpGet:
            path: /ready
            port: 4191
          initialDelaySeconds: 2
        resources:
        securityContext:
          allowPrivilegeEscalation: false
          readOnlyRootFilesystem: true
          runAsUser: 2102
        terminationMessagePolicy: FallbackToLogsOnError
        volumeMounts:
        - mountPath: /var/run/linkerd/identity/end-entity
          name: linkerd-identity-end-entity
      initContainers:
      - args:
        - --incoming-proxy-port
        - "4143"
        - --outgoing-proxy-port
        - "4140"
        - --proxy-uid
        - "2102"
        - --inbound-ports-to-ignore
        - 4190,4191,222
        - --outbound-ports-to-ignore
        - 443,111
        image: gcr.io/linkerd-io/proxy-init:test-proxy-init-version
        imagePullPolicy: IfNotPresent
        name: linkerd-init
        resources:
          limits:
            cpu: "100m"
            memory: "50Mi"
          requests:
            cpu: "10m"
            memory: "10Mi"
        securityContext:
          allowPrivilegeEscalation: false
          capabilities:
            add:
            - NET_ADMIN
            - NET_RAW
          privileged: false
          readOnlyRootFilesystem: true
          runAsNonRoot: false
          runAsUser: 0
        terminationMessagePolicy: FallbackToLogsOnError
        volumeMounts:
        - mountPath: /run
          name: linkerd-proxy-init-xtables-lock
      dnsPolicy: ClusterFirst
      serviceAccountName: linkerd-jaeger
      volumes:
      - emptyDir: {}
        name: linkerd-proxy-init-xtables-lock
      - emptyDir:
          medium: Memory
        name: linkerd-identity-end-entity
---
# Source: linkerd2/charts/publicApi/templates/controller-rbac.yaml
---
###
### Controller RBAC
###
---
kind: ClusterRole
apiVersion: rbac.authorization.k8s.io/v1
metadata:
  name: linkerd-linkerd-controller
  labels:
    linkerd.io/control-plane-component: controller
    linkerd.io/control-plane-ns: linkerd
rules:
- apiGroups: ["extensions", "apps"]
  resources: ["daemonsets", "deployments", "replicasets", "statefulsets"]
  verbs: ["list", "get", "watch"]
- apiGroups: ["extensions", "batch"]
  resources: ["cronjobs", "jobs"]
  verbs: ["list" , "get", "watch"]
- apiGroups: [""]
  resources: ["pods", "endpoints", "services", "replicationcontrollers", "namespaces"]
  verbs: ["list", "get", "watch"]
- apiGroups: ["linkerd.io"]
  resources: ["serviceprofiles"]
  verbs: ["list", "get", "watch"]
- apiGroups: ["split.smi-spec.io"]
  resources: ["trafficsplits"]
  verbs: ["list", "get", "watch"]
---
kind: ClusterRoleBinding
apiVersion: rbac.authorization.k8s.io/v1
metadata:
  name: linkerd-linkerd-controller
  labels:
    linkerd.io/control-plane-component: controller
    linkerd.io/control-plane-ns: linkerd
roleRef:
  apiGroup: rbac.authorization.k8s.io
  kind: ClusterRole
  name: linkerd-linkerd-controller
subjects:
- kind: ServiceAccount
  name: linkerd-controller
  namespace: linkerd
---
kind: ServiceAccount
apiVersion: v1
metadata:
  name: linkerd-controller
  namespace: linkerd
  labels:
    linkerd.io/control-plane-component: controller
    linkerd.io/control-plane-ns: linkerd
---
# Source: linkerd2/charts/publicApi/templates/controller.yaml
---
###
### Controller
###
---
kind: Service
apiVersion: v1
metadata:
  name: linkerd-controller-api
  namespace: linkerd
  labels:
    linkerd.io/control-plane-component: controller
    linkerd.io/control-plane-ns: linkerd
  annotations:
    linkerd.io/created-by: linkerd/helm linkerd-version
spec:
  type: ClusterIP
  selector:
    linkerd.io/control-plane-component: controller
  ports:
  - name: http
    port: 8085
    targetPort: 8085
---
apiVersion: apps/v1
kind: Deployment
metadata:
  annotations:
    linkerd.io/created-by: linkerd/helm linkerd-version
  labels:
    app.kubernetes.io/name: controller
    app.kubernetes.io/part-of: Linkerd
    app.kubernetes.io/version: linkerd-version
    linkerd.io/control-plane-component: controller
    linkerd.io/control-plane-ns: linkerd
  name: linkerd-controller
  namespace: linkerd
spec:
  replicas: 0
  selector:
    matchLabels:
      linkerd.io/control-plane-component: controller
      linkerd.io/control-plane-ns: linkerd
      linkerd.io/proxy-deployment: linkerd-controller
  template:
    metadata:
      annotations:
        linkerd.io/created-by: linkerd/helm linkerd-version
        linkerd.io/identity-mode: default
        linkerd.io/proxy-version: test-proxy-version
      labels:
        linkerd.io/control-plane-component: controller
        linkerd.io/control-plane-ns: linkerd
        linkerd.io/workload-ns: linkerd
        linkerd.io/proxy-deployment: linkerd-controller
    spec:
      nodeSelector:
        null
      containers:
      - args:
        - public-api
        - -destination-addr=linkerd-dst.linkerd.svc.cluster.local:8086
        - -controller-namespace=linkerd
        - -log-level=info
        - -prometheus-url=http://linkerd-prometheus.linkerd.svc.cluster.local:9090
        image: :linkerd-version
        imagePullPolicy: IfNotPresent
        livenessProbe:
          httpGet:
            path: /ping
            port: 9995
          initialDelaySeconds: 10
        name: public-api
        ports:
        - containerPort: 8085
          name: http
        - containerPort: 9995
          name: admin-http
        readinessProbe:
          failureThreshold: 7
          httpGet:
            path: /ready
            port: 9995
        securityContext:
          runAsUser: 0
        volumeMounts:
        - mountPath: /var/run/linkerd/config
          name: config
      - env:
        - name: LINKERD2_PROXY_LOG
          value: warn,linkerd=info
        - name: LINKERD2_PROXY_LOG_FORMAT
          value: plain
        - name: LINKERD2_PROXY_DESTINATION_SVC_ADDR
          value: linkerd-dst.linkerd.svc.cluster.local:8086
        - name: LINKERD2_PROXY_DESTINATION_GET_NETWORKS
          value: "10.0.0.0/8,172.16.0.0/12,192.168.0.0/16"
        - name: LINKERD2_PROXY_CONTROL_LISTEN_ADDR
          value: 0.0.0.0:4190
        - name: LINKERD2_PROXY_ADMIN_LISTEN_ADDR
          value: 0.0.0.0:4191
        - name: LINKERD2_PROXY_OUTBOUND_LISTEN_ADDR
          value: 127.0.0.1:4140
        - name: LINKERD2_PROXY_INBOUND_LISTEN_ADDR
          value: 0.0.0.0:4143
        - name: LINKERD2_PROXY_DESTINATION_GET_SUFFIXES
          value: svc.cluster.local.
        - name: LINKERD2_PROXY_DESTINATION_PROFILE_SUFFIXES
          value: svc.cluster.local.
        - name: LINKERD2_PROXY_INBOUND_ACCEPT_KEEPALIVE
          value: 10000ms
        - name: LINKERD2_PROXY_OUTBOUND_CONNECT_KEEPALIVE
          value: 10000ms
        - name: _pod_ns
          valueFrom:
            fieldRef:
              fieldPath: metadata.namespace
        - name: LINKERD2_PROXY_DESTINATION_CONTEXT
          value: ns:$(_pod_ns)
        - name: LINKERD2_PROXY_IDENTITY_DIR
          value: /var/run/linkerd/identity/end-entity
        - name: LINKERD2_PROXY_IDENTITY_TRUST_ANCHORS
          value: |
            test-trust-anchor
        - name: LINKERD2_PROXY_IDENTITY_TOKEN_FILE
          value: /var/run/secrets/kubernetes.io/serviceaccount/token
        - name: LINKERD2_PROXY_IDENTITY_SVC_ADDR
          value: linkerd-identity.linkerd.svc.cluster.local:8080
        - name: _pod_sa
          valueFrom:
            fieldRef:
              fieldPath: spec.serviceAccountName
        - name: _l5d_ns
          value: linkerd
        - name: _l5d_trustdomain
          value: test.trust.domain
        - name: LINKERD2_PROXY_IDENTITY_LOCAL_NAME
          value: $(_pod_sa).$(_pod_ns).serviceaccount.identity.$(_l5d_ns).$(_l5d_trustdomain)
        - name: LINKERD2_PROXY_IDENTITY_SVC_NAME
          value: linkerd-identity.$(_l5d_ns).serviceaccount.identity.$(_l5d_ns).$(_l5d_trustdomain)
        - name: LINKERD2_PROXY_DESTINATION_SVC_NAME
          value: linkerd-destination.$(_l5d_ns).serviceaccount.identity.$(_l5d_ns).$(_l5d_trustdomain)
        - name: LINKERD2_PROXY_TAP_SVC_NAME
          value: linkerd-tap.$(_l5d_ns).serviceaccount.identity.$(_l5d_ns).$(_l5d_trustdomain)
        image: gcr.io/linkerd-io/proxy:test-proxy-version
        imagePullPolicy: IfNotPresent
        livenessProbe:
          httpGet:
            path: /live
            port: 4191
          initialDelaySeconds: 10
        name: linkerd-proxy
        ports:
        - containerPort: 4143
          name: linkerd-proxy
        - containerPort: 4191
          name: linkerd-admin
        readinessProbe:
          httpGet:
            path: /ready
            port: 4191
          initialDelaySeconds: 2
        resources:
        securityContext:
          allowPrivilegeEscalation: false
          readOnlyRootFilesystem: true
          runAsUser: 2102
        terminationMessagePolicy: FallbackToLogsOnError
        volumeMounts:
        - mountPath: /var/run/linkerd/identity/end-entity
          name: linkerd-identity-end-entity
      initContainers:
      - args:
        - --incoming-proxy-port
        - "4143"
        - --outgoing-proxy-port
        - "4140"
        - --proxy-uid
        - "2102"
        - --inbound-ports-to-ignore
        - 4190,4191,222
        - --outbound-ports-to-ignore
        - 443,111
        image: gcr.io/linkerd-io/proxy-init:test-proxy-init-version
        imagePullPolicy: IfNotPresent
        name: linkerd-init
        resources:
          limits:
            cpu: "100m"
            memory: "50Mi"
          requests:
            cpu: "10m"
            memory: "10Mi"
        securityContext:
          allowPrivilegeEscalation: false
          capabilities:
            add:
            - NET_ADMIN
            - NET_RAW
          privileged: false
          readOnlyRootFilesystem: true
          runAsNonRoot: false
          runAsUser: 0
        terminationMessagePolicy: FallbackToLogsOnError
        volumeMounts:
        - mountPath: /run
          name: linkerd-proxy-init-xtables-lock
      serviceAccountName: linkerd-controller
      volumes:
      - configMap:
          name: linkerd-config
        name: config
      - emptyDir: {}
        name: linkerd-proxy-init-xtables-lock
      - emptyDir:
          medium: Memory
        name: linkerd-identity-end-entity<|MERGE_RESOLUTION|>--- conflicted
+++ resolved
@@ -2274,8 +2274,6 @@
         volumeMounts:
         - mountPath: /run
           name: linkerd-proxy-init-xtables-lock
-<<<<<<< HEAD
-=======
       serviceAccountName: linkerd-sp-validator
       volumes:
       - name: tls
@@ -2511,7 +2509,6 @@
         volumeMounts:
         - mountPath: /run
           name: linkerd-proxy-init-xtables-lock
->>>>>>> c68ab23a
       serviceAccountName: linkerd-tap
       volumes:
       - configMap:
